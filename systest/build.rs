--- conflicted
+++ resolved
@@ -43,7 +43,6 @@
         }
     }
 
-<<<<<<< HEAD
     // Exclude these headers (because they cause errors), include everything else
     let exclude_headers = [
         "openssl/asn1_mac.h",
@@ -66,24 +65,6 @@
         }
     }
 
-=======
-    cfg.header("openssl/comp.h")
-        .header("openssl/dh.h")
-        .header("openssl/ossl_typ.h")
-        .header("openssl/stack.h")
-        .header("openssl/x509.h")
-        .header("openssl/bio.h")
-        .header("openssl/x509v3.h")
-        .header("openssl/safestack.h")
-        .header("openssl/hmac.h")
-        .header("openssl/ssl.h")
-        .header("openssl/err.h")
-        .header("openssl/rand.h")
-        .header("openssl/pkcs12.h")
-        .header("openssl/bn.h")
-        .header("openssl/aes.h")
-        .header("openssl/ocsp.h");
->>>>>>> bf6dc28f
     cfg.type_name(|s, is_struct| {
         // Add some `*` on some callback parameters to get function pointer to
         // typecheck in C, especially on MSVC.
