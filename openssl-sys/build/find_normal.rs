--- conflicted
+++ resolved
@@ -264,11 +264,8 @@
             }
         }
     }
-<<<<<<< HEAD
 
     None
-=======
-    return None;
 }
 
 /// find openssl path on macport
@@ -357,5 +354,4 @@
     fn eq(&self, other: &Self) -> bool {
         self.cmp(other) == std::cmp::Ordering::Equal
     }
->>>>>>> e3891208
 }