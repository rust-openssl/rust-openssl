#![allow(clippy::inconsistent_digit_grouping, clippy::unusual_byte_groupings)]

extern crate autocfg;
#[cfg(feature = "bindgen")]
extern crate bindgen;
extern crate cc;
#[cfg(feature = "vendored")]
extern crate openssl_src;
extern crate pkg_config;
#[cfg(target_env = "msvc")]
extern crate vcpkg;

use std::collections::HashSet;
use std::env;
use std::ffi::OsString;
use std::path::{Path, PathBuf};
mod cfgs;

mod find_normal;
#[cfg(feature = "vendored")]
mod find_vendored;
#[cfg(feature = "bindgen")]
mod run_bindgen;

#[derive(PartialEq)]
enum Version {
    Openssl3xx,
    Openssl11x,
    Openssl10x,
    Libressl,
}

fn env_inner(name: &str) -> Option<OsString> {
    let var = env::var_os(name);
    println!("cargo:rerun-if-env-changed={}", name);

    match var {
        Some(ref v) => println!("{} = {}", name, v.to_string_lossy()),
        None => println!("{} unset", name),
    }

    var
}

fn env(name: &str) -> Option<OsString> {
<<<<<<< HEAD
    #[allow(clippy::single_char_pattern)]
    let prefix = env::var("TARGET").unwrap().to_uppercase().replace("-", "_");
=======
    let prefix = env::var("TARGET").unwrap().to_uppercase().replace('-', "_");
>>>>>>> c30d4fdf
    let prefixed = format!("{}_{}", prefix, name);
    env_inner(&prefixed).or_else(|| env_inner(name))
}

fn find_openssl(target: &str) -> (Vec<PathBuf>, PathBuf) {
    #[cfg(feature = "vendored")]
    {
        // vendor if the feature is present, unless
        // OPENSSL_NO_VENDOR exists and isn't `0`
        if env("OPENSSL_NO_VENDOR").map_or(true, |s| s == "0") {
            return find_vendored::get_openssl(target);
        }
    }
    find_normal::get_openssl(target)
}

fn main() {
    check_rustc_versions();

    let target = env::var("TARGET").unwrap();

    let (lib_dirs, include_dir) = find_openssl(&target);

    if !lib_dirs.iter().all(|p| Path::new(p).exists()) {
        panic!("OpenSSL library directory does not exist: {:?}", lib_dirs);
    }
    if !Path::new(&include_dir).exists() {
        panic!(
            "OpenSSL include directory does not exist: {}",
            include_dir.to_string_lossy()
        );
    }

    for lib_dir in lib_dirs.iter() {
        println!(
            "cargo:rustc-link-search=native={}",
            lib_dir.to_string_lossy()
        );
    }
    println!("cargo:include={}", include_dir.to_string_lossy());

    let version = postprocess(&[include_dir]);

    let libs_env = env("OPENSSL_LIBS");
    let libs = match libs_env.as_ref().and_then(|s| s.to_str()) {
        Some(v) => {
            if v.is_empty() {
                vec![]
            } else {
                v.split(':').collect()
            }
        }
        None => match version {
            Version::Openssl10x if target.contains("windows") => vec!["ssleay32", "libeay32"],
            Version::Openssl3xx | Version::Openssl11x if target.contains("windows-msvc") => {
                vec!["libssl", "libcrypto"]
            }
            _ => vec!["ssl", "crypto"],
        },
    };

    let kind = determine_mode(&lib_dirs, &libs);
    for lib in libs.into_iter() {
        println!("cargo:rustc-link-lib={}={}", kind, lib);
    }

    // https://github.com/openssl/openssl/pull/15086
    if version == Version::Openssl3xx
        && kind == "static"
        && (env::var("CARGO_CFG_TARGET_OS").unwrap() == "linux"
            || env::var("CARGO_CFG_TARGET_OS").unwrap() == "android")
        && env::var("CARGO_CFG_TARGET_POINTER_WIDTH").unwrap() == "32"
    {
        println!("cargo:rustc-link-lib=dylib=atomic");
    }

    if kind == "static" && target.contains("windows") {
        println!("cargo:rustc-link-lib=dylib=gdi32");
        println!("cargo:rustc-link-lib=dylib=user32");
        println!("cargo:rustc-link-lib=dylib=crypt32");
        println!("cargo:rustc-link-lib=dylib=ws2_32");
        println!("cargo:rustc-link-lib=dylib=advapi32");
    }
}

fn check_rustc_versions() {
    let cfg = autocfg::new();

    if cfg.probe_rustc_version(1, 31) {
        println!("cargo:rustc-cfg=const_fn");
    }
}

#[allow(clippy::let_and_return)]
fn postprocess(include_dirs: &[PathBuf]) -> Version {
    let version = validate_headers(include_dirs);
    #[cfg(feature = "bindgen")]
    run_bindgen::run(&include_dirs);

    version
}

/// Validates the header files found in `include_dir` and then returns the
/// version string of OpenSSL.
#[allow(clippy::manual_strip)] // we need to support pre-1.45.0
fn validate_headers(include_dirs: &[PathBuf]) -> Version {
    // This `*-sys` crate only works with OpenSSL 1.0.1, 1.0.2, 1.1.0, 1.1.1 and 3.0.0.
    // To correctly expose the right API from this crate, take a look at
    // `opensslv.h` to see what version OpenSSL claims to be.
    //
    // OpenSSL has a number of build-time configuration options which affect
    // various structs and such. Since OpenSSL 1.1.0 this isn't really a problem
    // as the library is much more FFI-friendly, but 1.0.{1,2} suffer this problem.
    //
    // To handle all this conditional compilation we slurp up the configuration
    // file of OpenSSL, `opensslconf.h`, and then dump out everything it defines
    // as our own #[cfg] directives. That way the `ossl10x.rs` bindings can
    // account for compile differences and such.
    println!("cargo:rerun-if-changed=build/expando.c");
    let mut gcc = cc::Build::new();
    for include_dir in include_dirs {
        gcc.include(include_dir);
    }
    let expanded = match gcc.file("build/expando.c").try_expand() {
        Ok(expanded) => expanded,
        Err(e) => {
            panic!(
                "
Header expansion error:
{:?}

Failed to find OpenSSL development headers.

You can try fixing this setting the `OPENSSL_DIR` environment variable
pointing to your OpenSSL installation or installing OpenSSL headers package
specific to your distribution:

    # On Ubuntu
    sudo apt-get install libssl-dev
    # On Arch Linux
    sudo pacman -S openssl
    # On Fedora
    sudo dnf install openssl-devel
    # On Alpine Linux
    apk add openssl-dev

See rust-openssl README for more information:

    https://github.com/sfackler/rust-openssl#linux
",
                e
            );
        }
    };
    let expanded = String::from_utf8(expanded).unwrap();

    let mut enabled = vec![];
    let mut openssl_version = None;
    let mut libressl_version = None;
    for line in expanded.lines() {
        let line = line.trim();

        let openssl_prefix = "RUST_VERSION_OPENSSL_";
        let new_openssl_prefix = "RUST_VERSION_NEW_OPENSSL_";
        let libressl_prefix = "RUST_VERSION_LIBRESSL_";
        let conf_prefix = "RUST_CONF_";
        if line.starts_with(openssl_prefix) {
            let version = &line[openssl_prefix.len()..];
            openssl_version = Some(parse_version(version));
        } else if line.starts_with(new_openssl_prefix) {
            let version = &line[new_openssl_prefix.len()..];
            openssl_version = Some(parse_new_version(version));
        } else if line.starts_with(libressl_prefix) {
            let version = &line[libressl_prefix.len()..];
            libressl_version = Some(parse_version(version));
        } else if line.starts_with(conf_prefix) {
            enabled.push(&line[conf_prefix.len()..]);
        }
    }

    for enabled in &enabled {
        println!("cargo:rustc-cfg=osslconf=\"{}\"", enabled);
    }
    println!("cargo:conf={}", enabled.join(","));

    for cfg in cfgs::get(openssl_version, libressl_version) {
        println!("cargo:rustc-cfg={}", cfg);
    }

    if let Some(libressl_version) = libressl_version {
        println!("cargo:libressl_version_number={:x}", libressl_version);

        let major = (libressl_version >> 28) as u8;
        let minor = (libressl_version >> 20) as u8;
        let fix = (libressl_version >> 12) as u8;
        let (major, minor, fix) = match (major, minor, fix) {
            (2, 5, 0) => ('2', '5', '0'),
            (2, 5, 1) => ('2', '5', '1'),
            (2, 5, 2) => ('2', '5', '2'),
            (2, 5, _) => ('2', '5', 'x'),
            (2, 6, 0) => ('2', '6', '0'),
            (2, 6, 1) => ('2', '6', '1'),
            (2, 6, 2) => ('2', '6', '2'),
            (2, 6, _) => ('2', '6', 'x'),
            (2, 7, _) => ('2', '7', 'x'),
            (2, 8, 0) => ('2', '8', '0'),
            (2, 8, 1) => ('2', '8', '1'),
            (2, 8, _) => ('2', '8', 'x'),
            (2, 9, 0) => ('2', '9', '0'),
            (2, 9, _) => ('2', '9', 'x'),
            (3, 0, 0) => ('3', '0', '0'),
            (3, 0, 1) => ('3', '0', '1'),
            (3, 0, _) => ('3', '0', 'x'),
            (3, 1, 0) => ('3', '1', '0'),
            (3, 1, _) => ('3', '1', 'x'),
            (3, 2, 0) => ('3', '2', '0'),
            (3, 2, 1) => ('3', '2', '1'),
            (3, 2, _) => ('3', '2', 'x'),
            (3, 3, 0) => ('3', '3', '0'),
            (3, 3, 1) => ('3', '3', '1'),
            (3, 3, _) => ('3', '3', 'x'),
            (3, 4, 0) => ('3', '4', '0'),
            (3, 4, _) => ('3', '4', 'x'),
            _ => version_error(),
        };

        println!("cargo:libressl=true");
        println!("cargo:libressl_version={}{}{}", major, minor, fix);
        println!("cargo:version=101");
        Version::Libressl
    } else {
        let openssl_version = openssl_version.unwrap();
        println!("cargo:version_number={:x}", openssl_version);

        if openssl_version >= 0x4_00_00_00_0 {
            version_error()
        } else if openssl_version >= 0x3_00_00_00_0 {
            Version::Openssl3xx
        } else if openssl_version >= 0x1_01_01_00_0 {
            println!("cargo:version=111");
            Version::Openssl11x
        } else if openssl_version >= 0x1_01_00_06_0 {
            println!("cargo:version=110");
            println!("cargo:patch=f");
            Version::Openssl11x
        } else if openssl_version >= 0x1_01_00_00_0 {
            println!("cargo:version=110");
            Version::Openssl11x
        } else if openssl_version >= 0x1_00_02_00_0 {
            println!("cargo:version=102");
            Version::Openssl10x
        } else if openssl_version >= 0x1_00_01_00_0 {
            println!("cargo:version=101");
            Version::Openssl10x
        } else {
            version_error()
        }
    }
}

fn version_error() -> ! {
    panic!(
        "

This crate is only compatible with OpenSSL (version 1.0.1 through 1.1.1, or 3.0.0), or LibreSSL 2.5
through 3.4.1, but a different version of OpenSSL was found. The build is now aborting
due to this version mismatch.

"
    );
}

// parses a string that looks like "0x100020cfL"
#[allow(deprecated)] // trim_right_matches is now trim_end_matches
#[allow(clippy::match_like_matches_macro)] // matches macro requires rust 1.42.0
fn parse_version(version: &str) -> u64 {
    // cut off the 0x prefix
    assert!(version.starts_with("0x"));
    let version = &version[2..];

    // and the type specifier suffix
    let version = version.trim_right_matches(|c: char| match c {
        '0'..='9' | 'a'..='f' | 'A'..='F' => false,
        _ => true,
    });

    u64::from_str_radix(version, 16).unwrap()
}

// parses a string that looks like 3_0_0
fn parse_new_version(version: &str) -> u64 {
    println!("version: {}", version);
    let mut it = version.split('_');
    let major = it.next().unwrap().parse::<u64>().unwrap();
    let minor = it.next().unwrap().parse::<u64>().unwrap();
    let patch = it.next().unwrap().parse::<u64>().unwrap();

    (major << 28) | (minor << 20) | (patch << 4)
}

/// Given a libdir for OpenSSL (where artifacts are located) as well as the name
/// of the libraries we're linking to, figure out whether we should link them
/// statically or dynamically.
fn determine_mode(libdirs: &[PathBuf], libs: &[&str]) -> &'static str {
    // First see if a mode was explicitly requested
    let kind = env("OPENSSL_STATIC");
    match kind.as_ref().and_then(|s| s.to_str()) {
        Some("0") => return "dylib",
        Some(_) => return "static",
        None => {}
    }

    // Next, see what files we actually have to link against, and see what our
    // possibilities even are.
    let mut files = HashSet::new();
    for dir in libdirs {
        for path in dir
            .read_dir()
            .unwrap()
            .map(|e| e.unwrap())
            .map(|e| e.file_name())
            .filter_map(|e| e.into_string().ok())
        {
            files.insert(path);
        }
    }
    let can_static = libs
        .iter()
        .all(|l| files.contains(&format!("lib{}.a", l)) || files.contains(&format!("{}.lib", l)));
    let can_dylib = libs.iter().all(|l| {
        files.contains(&format!("lib{}.so", l))
            || files.contains(&format!("{}.dll", l))
            || files.contains(&format!("lib{}.dylib", l))
    });
    match (can_static, can_dylib) {
        (true, false) => return "static",
        (false, true) => return "dylib",
        (false, false) => {
            panic!(
                "OpenSSL libdir at `{:?}` does not contain the required files \
                 to either statically or dynamically link OpenSSL",
                libdirs
            );
        }
        (true, true) => {}
    }

    // Ok, we've got not explicit preference and can *either* link statically or
    // link dynamically. In the interest of "security upgrades" and/or "best
    // practices with security libs", let's link dynamically.
    "dylib"
}<|MERGE_RESOLUTION|>--- conflicted
+++ resolved
@@ -43,12 +43,7 @@
 }
 
 fn env(name: &str) -> Option<OsString> {
-<<<<<<< HEAD
-    #[allow(clippy::single_char_pattern)]
-    let prefix = env::var("TARGET").unwrap().to_uppercase().replace("-", "_");
-=======
     let prefix = env::var("TARGET").unwrap().to_uppercase().replace('-', "_");
->>>>>>> c30d4fdf
     let prefixed = format!("{}_{}", prefix, name);
     env_inner(&prefixed).or_else(|| env_inner(name))
 }
