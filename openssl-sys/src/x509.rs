use libc::*;

use *;

pub const X509_FILETYPE_PEM: c_int = 1;
pub const X509_FILETYPE_ASN1: c_int = 2;
pub const X509_FILETYPE_DEFAULT: c_int = 3;

#[repr(C)]
pub struct X509_VAL {
    pub notBefore: *mut ASN1_TIME,
    pub notAfter: *mut ASN1_TIME,
}

pub enum X509_NAME_ENTRY {}

stack!(stack_st_X509_NAME);

pub enum X509_EXTENSION {}

stack!(stack_st_X509_EXTENSION);

stack!(stack_st_X509_ATTRIBUTE);

cfg_if! {
    if #[cfg(ossl110)] {
        pub enum X509_REQ_INFO {}
    } else {
        #[repr(C)]
        pub struct X509_REQ_INFO {
            pub enc: ASN1_ENCODING,
            pub version: *mut ::ASN1_INTEGER,
            pub subject: *mut ::X509_NAME,
            pubkey: *mut c_void,
            pub attributes: *mut stack_st_X509_ATTRIBUTE,
        }
    }
}

cfg_if! {
    if #[cfg(ossl110)] {
        pub enum X509_CRL {}
    } else {
        #[repr(C)]
        pub struct X509_CRL {
            pub crl: *mut X509_CRL_INFO,
            sig_alg: *mut X509_ALGOR,
            signature: *mut c_void,
            references: c_int,
            flags: c_int,
            akid: *mut c_void,
            idp: *mut c_void,
            idp_flags: c_int,
            idp_reasons: c_int,
            crl_number: *mut ASN1_INTEGER,
            base_crl_number: *mut ASN1_INTEGER,
            sha1_hash: [c_uchar; 20],
            issuers: *mut c_void,
            meth: *const c_void,
            meth_data: *mut c_void,
        }
    }
}

stack!(stack_st_X509_CRL);

cfg_if! {
    if #[cfg(ossl110)] {
        pub enum X509_CRL_INFO {}
    } else {
        #[repr(C)]
        pub struct X509_CRL_INFO {
            version: *mut ASN1_INTEGER,
            sig_alg: *mut X509_ALGOR,
            pub issuer: *mut X509_NAME,
            pub lastUpdate: *mut ASN1_TIME,
            pub nextUpdate: *mut ASN1_TIME,
            pub revoked: *mut stack_st_X509_REVOKED,
            extensions: *mut stack_st_X509_EXTENSION,
            enc: ASN1_ENCODING,
        }
    }
}

cfg_if! {
    if #[cfg(ossl110)] {
        pub enum X509_REVOKED {}
    } else {
        #[repr(C)]
        pub struct X509_REVOKED {
            pub serialNumber: *mut ASN1_INTEGER,
            pub revocationDate: *mut ASN1_TIME,
            pub extensions: *mut stack_st_X509_EXTENSION,
            issuer: *mut stack_st_GENERAL_NAME,
            reason: c_int,
            sequence: c_int,
        }
    }
}

stack!(stack_st_X509_REVOKED);

cfg_if! {
    if #[cfg(ossl110)] {
        pub enum X509_REQ {}
    } else {
        #[repr(C)]
        pub struct X509_REQ {
            pub req_info: *mut X509_REQ_INFO,
            sig_alg: *mut c_void,
            signature: *mut c_void,
            references: c_int,
        }
    }
}

cfg_if! {
    if #[cfg(ossl110)] {
        pub enum X509_CINF {}
    } else {
        #[repr(C)]
        pub struct X509_CINF {
            version: *mut c_void,
            serialNumber: *mut c_void,
            signature: *mut c_void,
            issuer: *mut c_void,
            pub validity: *mut X509_VAL,
            subject: *mut c_void,
            key: *mut c_void,
            issuerUID: *mut c_void,
            subjectUID: *mut c_void,
            pub extensions: *mut stack_st_X509_EXTENSION,
            enc: ASN1_ENCODING,
        }
    }
}

stack!(stack_st_X509);

cfg_if! {
    if #[cfg(not(ossl110))] {
        pub const X509_LU_FAIL: c_int = 0;
        pub const X509_LU_X509: c_int = 1;
        pub const X509_LU_CRL: c_int = 2;
    }
}

cfg_if! {
    if #[cfg(any(ossl110, libressl270))] {
        pub enum X509_OBJECT {}
    } else {
        #[repr(C)]
        pub struct X509_OBJECT {
            pub type_: c_int,
            pub data: X509_OBJECT_data,
        }
        #[repr(C)]
        pub union X509_OBJECT_data {
            pub ptr: *mut c_char,
            pub x509: *mut X509,
            pub crl: *mut X509_CRL,
            pub pkey: *mut EVP_PKEY,
        }
    }
}

stack!(stack_st_X509_OBJECT);

pub enum X509_LOOKUP {}

stack!(stack_st_X509_LOOKUP);

extern "C" {
    pub fn X509_verify_cert_error_string(n: c_long) -> *const c_char;

    pub fn X509_sign(x: *mut X509, pkey: *mut EVP_PKEY, md: *const EVP_MD) -> c_int;

    pub fn X509_digest(
        x: *const X509,
        digest: *const EVP_MD,
        buf: *mut c_uchar,
        len: *mut c_uint,
    ) -> c_int;

    pub fn X509_REQ_sign(x: *mut X509_REQ, pkey: *mut EVP_PKEY, md: *const EVP_MD) -> c_int;
}

cfg_if! {
    if #[cfg(ossl300)] {
        extern "C" {
            pub fn i2d_X509_bio(b: *mut BIO, x: *const X509) -> c_int;
            pub fn i2d_X509_REQ_bio(b: *mut BIO, x: *const X509_REQ) -> c_int;
            pub fn i2d_PrivateKey_bio(b: *mut BIO, x: *const EVP_PKEY) -> c_int;
            pub fn i2d_PUBKEY_bio(b: *mut BIO, x: *const EVP_PKEY) -> c_int;

            pub fn i2d_PUBKEY(k: *const EVP_PKEY, buf: *mut *mut u8) -> c_int;
            pub fn i2d_RSA_PUBKEY(k: *const RSA, buf: *mut *mut u8) -> c_int;
            pub fn i2d_DSA_PUBKEY(a: *const DSA, pp: *mut *mut c_uchar) -> c_int;
            pub fn i2d_PrivateKey(k: *const EVP_PKEY, buf: *mut *mut u8) -> c_int;
            pub fn i2d_ECPrivateKey(ec_key: *const EC_KEY, pp: *mut *mut c_uchar) -> c_int;
            pub fn i2d_EC_PUBKEY(a: *const EC_KEY, pp: *mut *mut c_uchar) -> c_int;
        }
    } else {
        extern "C" {
            pub fn i2d_X509_bio(b: *mut BIO, x: *mut X509) -> c_int;
            pub fn i2d_X509_REQ_bio(b: *mut BIO, x: *mut X509_REQ) -> c_int;
            pub fn i2d_PrivateKey_bio(b: *mut BIO, x: *mut EVP_PKEY) -> c_int;
            pub fn i2d_PUBKEY_bio(b: *mut BIO, x: *mut EVP_PKEY) -> c_int;

            pub fn i2d_PUBKEY(k: *mut EVP_PKEY, buf: *mut *mut u8) -> c_int;
            pub fn i2d_RSA_PUBKEY(k: *mut RSA, buf: *mut *mut u8) -> c_int;
            pub fn i2d_DSA_PUBKEY(a: *mut DSA, pp: *mut *mut c_uchar) -> c_int;
            pub fn i2d_PrivateKey(k: *mut EVP_PKEY, buf: *mut *mut u8) -> c_int;
            pub fn i2d_ECPrivateKey(ec_key: *mut EC_KEY, pp: *mut *mut c_uchar) -> c_int;
            pub fn i2d_EC_PUBKEY(a: *mut EC_KEY, pp: *mut *mut c_uchar) -> c_int;
        }
    }
}
extern "C" {
    pub fn d2i_PUBKEY(k: *mut *mut EVP_PKEY, buf: *mut *const u8, len: c_long) -> *mut EVP_PKEY;
    pub fn d2i_RSA_PUBKEY(k: *mut *mut RSA, buf: *mut *const u8, len: c_long) -> *mut RSA;
    pub fn d2i_DSA_PUBKEY(k: *mut *mut DSA, pp: *mut *const c_uchar, length: c_long) -> *mut DSA;
    pub fn d2i_EC_PUBKEY(
        a: *mut *mut EC_KEY,
        pp: *mut *const c_uchar,
        length: c_long,
    ) -> *mut EC_KEY;

    pub fn d2i_ECPrivateKey(
        k: *mut *mut EC_KEY,
        pp: *mut *const c_uchar,
        length: c_long,
    ) -> *mut EC_KEY;
}

const_ptr_api! {
    extern "C" {
        #[cfg(ossl102)]
        pub fn X509_ALGOR_get0(
            paobj: *mut #[const_ptr_if(ossl110)] ASN1_OBJECT,
            pptype: *mut c_int,
            ppval: *mut #[const_ptr_if(ossl110)] c_void,
            alg: #[const_ptr_if(ossl110)] X509_ALGOR,
        );
    }
}

extern "C" {
    pub fn X509_gmtime_adj(time: *mut ASN1_TIME, adj: c_long) -> *mut ASN1_TIME;

    pub fn X509_to_X509_REQ(x: *mut X509, pkey: *mut EVP_PKEY, md: *const EVP_MD) -> *mut X509_REQ;

    pub fn X509_ALGOR_free(x: *mut X509_ALGOR);

    pub fn X509_REVOKED_new() -> *mut X509_REVOKED;
    pub fn X509_REVOKED_free(x: *mut X509_REVOKED);
    #[cfg(any(ossl110, libressl270))]
    pub fn X509_REVOKED_dup(rev: *mut X509_REVOKED) -> *mut X509_REVOKED;
    pub fn d2i_X509_REVOKED(
        a: *mut *mut X509_REVOKED,
        pp: *mut *const c_uchar,
        length: c_long,
    ) -> *mut X509_REVOKED;
    pub fn i2d_X509_REVOKED(x: *mut X509_REVOKED, buf: *mut *mut u8) -> c_int;
    pub fn X509_CRL_new() -> *mut X509_CRL;
    pub fn X509_CRL_free(x: *mut X509_CRL);
    pub fn d2i_X509_CRL(
        a: *mut *mut X509_CRL,
        pp: *mut *const c_uchar,
        length: c_long,
    ) -> *mut X509_CRL;
    pub fn i2d_X509_CRL(x: *mut X509_CRL, buf: *mut *mut u8) -> c_int;

    pub fn X509_REQ_new() -> *mut X509_REQ;
    pub fn X509_REQ_free(x: *mut X509_REQ);
    pub fn d2i_X509_REQ(
        a: *mut *mut X509_REQ,
        pp: *mut *const c_uchar,
        length: c_long,
    ) -> *mut X509_REQ;
}
cfg_if! {
    if #[cfg(ossl300)] {
        extern "C" {
            pub fn i2d_X509_REQ(x: *const X509_REQ, buf: *mut *mut u8) -> c_int;
        }
    } else {
        extern "C" {
            pub fn i2d_X509_REQ(x: *mut X509_REQ, buf: *mut *mut u8) -> c_int;
        }
    }
}

const_ptr_api! {
    extern "C" {
        #[cfg(any(ossl102, libressl273))]
        pub fn X509_get0_signature(
            psig: *mut #[const_ptr_if(any(ossl110, libressl273))] ASN1_BIT_STRING,
            palg: *mut #[const_ptr_if(any(ossl110, libressl273))] X509_ALGOR,
            x: *const X509,
        );
    }
}
extern "C" {
    #[cfg(ossl102)]
    pub fn X509_get_signature_nid(x: *const X509) -> c_int;

    pub fn X509_EXTENSION_free(ext: *mut X509_EXTENSION);

    pub fn X509_NAME_ENTRY_free(x: *mut X509_NAME_ENTRY);

    pub fn X509_NAME_new() -> *mut X509_NAME;
    pub fn X509_NAME_free(x: *mut X509_NAME);

    pub fn X509_new() -> *mut X509;
    pub fn X509_free(x: *mut X509);
}
cfg_if! {
    if #[cfg(ossl300)] {
        extern "C" {
            pub fn i2d_X509(x: *const X509, buf: *mut *mut u8) -> c_int;
        }
    } else {
        extern "C" {
            pub fn i2d_X509(x: *mut X509, buf: *mut *mut u8) -> c_int;
        }
    }
}
extern "C" {
    pub fn d2i_X509(a: *mut *mut X509, pp: *mut *const c_uchar, length: c_long) -> *mut X509;

    pub fn X509_get_pubkey(x: *mut X509) -> *mut EVP_PKEY;

    pub fn X509_set_version(x: *mut X509, version: c_long) -> c_int;
    pub fn X509_set_serialNumber(x: *mut X509, sn: *mut ASN1_INTEGER) -> c_int;
    pub fn X509_get_serialNumber(x: *mut X509) -> *mut ASN1_INTEGER;
}
cfg_if! {
    if #[cfg(ossl300)] {
        extern "C" {
            pub fn X509_set_issuer_name(x: *mut X509, name: *const X509_NAME) -> c_int;
        }
    } else {
        extern "C" {
            pub fn X509_set_issuer_name(x: *mut X509, name: *mut X509_NAME) -> c_int;
        }
    }
}
extern "C" {
    pub fn X509_subject_name_hash(x: *mut ::X509) -> c_ulong;
}
const_ptr_api! {
    extern "C" {
        pub fn X509_get_issuer_name(x: #[const_ptr_if(any(ossl110, libressl280))] ::X509) -> *mut ::X509_NAME;
    }
}
cfg_if! {
    if #[cfg(ossl300)] {
        extern "C" {
            pub fn X509_set_subject_name(x: *mut X509, name: *const X509_NAME) -> c_int;
        }
    } else {
        extern "C" {
            pub fn X509_set_subject_name(x: *mut X509, name: *mut X509_NAME) -> c_int;
        }
    }
}
const_ptr_api! {
    extern "C" {
        pub fn X509_get_subject_name(x: #[const_ptr_if(any(ossl110, libressl280))] ::X509) -> *mut ::X509_NAME;
    }
}
cfg_if! {
    if #[cfg(ossl110)] {
        extern "C" {
            pub fn X509_set1_notBefore(x: *mut ::X509, tm: *const ::ASN1_TIME) -> c_int;
            pub fn X509_set1_notAfter(x: *mut ::X509, tm: *const ::ASN1_TIME) -> c_int;
        }
    } else {
        extern "C" {
            pub fn X509_set_notBefore(x: *mut ::X509, tm: *const ::ASN1_TIME) -> c_int;
            pub fn X509_set_notAfter(x: *mut ::X509, tm: *const ::ASN1_TIME) -> c_int;
        }
    }
}
extern "C" {
    #[cfg(ossl110)]
    pub fn X509_REQ_get_version(req: *const X509_REQ) -> c_long;
    pub fn X509_REQ_set_version(req: *mut X509_REQ, version: c_long) -> c_int;
    #[cfg(ossl110)]
    pub fn X509_REQ_get_subject_name(req: *const X509_REQ) -> *mut X509_NAME;
}
cfg_if! {
    if #[cfg(ossl300)] {
        extern "C" {
            pub fn X509_REQ_set_subject_name(req: *mut X509_REQ, name: *const X509_NAME) -> c_int;
        }
    } else {
        extern "C" {
            pub fn X509_REQ_set_subject_name(req: *mut X509_REQ, name: *mut X509_NAME) -> c_int;
        }
    }
}
extern "C" {
    pub fn X509_REQ_set_pubkey(req: *mut X509_REQ, pkey: *mut EVP_PKEY) -> c_int;
    pub fn X509_REQ_get_pubkey(req: *mut X509_REQ) -> *mut EVP_PKEY;
    pub fn X509_REQ_get_extensions(req: *mut X509_REQ) -> *mut stack_st_X509_EXTENSION;
    pub fn X509_REQ_add_extensions(req: *mut X509_REQ, exts: *mut stack_st_X509_EXTENSION)
        -> c_int;
    pub fn X509_set_pubkey(x: *mut X509, pkey: *mut EVP_PKEY) -> c_int;
    pub fn X509_REQ_verify(req: *mut X509_REQ, pkey: *mut EVP_PKEY) -> c_int;
    #[cfg(any(ossl110, libressl273))]
    pub fn X509_getm_notBefore(x: *const X509) -> *mut ASN1_TIME;
    #[cfg(any(ossl110, libressl273))]
    pub fn X509_getm_notAfter(x: *const X509) -> *mut ASN1_TIME;
    #[cfg(any(ossl110, libressl273))]
    pub fn X509_up_ref(x: *mut X509) -> c_int;

    #[cfg(any(ossl110, libressl270))]
    pub fn X509_REVOKED_get0_serialNumber(req: *const X509_REVOKED) -> *const ASN1_INTEGER;
    #[cfg(any(ossl110, libressl270))]
    pub fn X509_REVOKED_get0_revocationDate(req: *const X509_REVOKED) -> *const ASN1_TIME;
    #[cfg(any(ossl110, libressl270))]
    pub fn X509_REVOKED_get0_extensions(r: *const X509_REVOKED) -> *const stack_st_X509_EXTENSION;

    pub fn X509_REVOKED_set_serialNumber(r: *mut X509_REVOKED, serial: *mut ASN1_INTEGER) -> c_int;
    pub fn X509_REVOKED_set_revocationDate(r: *mut X509_REVOKED, tm: *mut ASN1_TIME) -> c_int;

    pub fn X509_CRL_sign(x: *mut X509_CRL, pkey: *mut EVP_PKEY, md: *const EVP_MD) -> c_int;
    pub fn X509_CRL_digest(
        x: *const X509_CRL,
        digest: *const EVP_MD,
        md: *mut c_uchar,
        len: *mut c_uint,
    ) -> c_int;
    pub fn X509_CRL_verify(crl: *mut X509_CRL, pkey: *mut EVP_PKEY) -> c_int;
    pub fn X509_CRL_get0_by_cert(
        x: *mut X509_CRL,
        ret: *mut *mut X509_REVOKED,
        cert: *mut X509,
    ) -> c_int;
    pub fn X509_CRL_get0_by_serial(
        x: *mut X509_CRL,
        ret: *mut *mut X509_REVOKED,
        serial: *mut ASN1_INTEGER,
    ) -> c_int;

    #[cfg(any(ossl110, libressl281))]
    pub fn X509_CRL_get_REVOKED(crl: *mut X509_CRL) -> *mut stack_st_X509_REVOKED;
    #[cfg(any(ossl110, libressl281))]
    pub fn X509_CRL_get0_nextUpdate(x: *const X509_CRL) -> *const ASN1_TIME;
    #[cfg(any(ossl110, libressl281))]
    pub fn X509_CRL_get0_lastUpdate(x: *const X509_CRL) -> *const ASN1_TIME;
    #[cfg(any(ossl110, libressl281))]
    pub fn X509_CRL_get_issuer(x: *const X509_CRL) -> *mut X509_NAME;

    #[cfg(ossl110)]
    pub fn X509_get0_extensions(req: *const ::X509) -> *const stack_st_X509_EXTENSION;

    pub fn X509_CRL_set_version(crl: *mut X509_CRL, version: c_long) -> c_int;
    pub fn X509_CRL_set_issuer_name(crl: *mut X509_CRL, name: *mut X509_NAME) -> c_int;
    pub fn X509_CRL_sort(crl: *mut X509_CRL) -> c_int;

    #[cfg(any(ossl110, libressl270))]
    pub fn X509_CRL_up_ref(crl: *mut X509_CRL) -> c_int;
    pub fn X509_CRL_add0_revoked(crl: *mut X509_CRL, rev: *mut X509_REVOKED) -> c_int;
}
cfg_if! {
    if #[cfg(any(ossl110, libressl270))] {
        extern "C" {
            pub fn X509_CRL_set1_lastUpdate(crl: *mut X509_CRL, tm: *const ASN1_TIME) -> c_int;
            pub fn X509_CRL_set1_nextUpdate(crl: *mut X509_CRL, tm: *const ASN1_TIME) -> c_int;
        }
    } else {
        // libressl270 kept them, ossl110 "#define"s them to the variants above
        extern "C" {
            pub fn X509_CRL_set_lastUpdate(crl: *mut X509_CRL, tm: *const ASN1_TIME) -> c_int;
            pub fn X509_CRL_set_nextUpdate(crl: *mut X509_CRL, tm: *const ASN1_TIME) -> c_int;
        }
    }
}

<<<<<<< HEAD
cfg_if! {
    if #[cfg(any(ossl300, libressl280))] {
        extern "C" {
            pub fn X509_NAME_get_index_by_NID(n: *const X509_NAME, nid: c_int, last_pos: c_int) -> c_int;
        }
    } else {
        extern "C" {
            pub fn X509_NAME_get_index_by_NID(n: *mut X509_NAME, nid: c_int, last_pos: c_int) -> c_int;
        }
=======
const_ptr_api! {
    extern "C" {
        pub fn X509_NAME_entry_count(n: #[const_ptr_if(any(ossl110, libressl280))] X509_NAME) -> c_int;
        pub fn X509_NAME_get_index_by_NID(n: #[const_ptr_if(libressl280)] X509_NAME, nid: c_int, last_pos: c_int) -> c_int;
>>>>>>> f958176b
    }
}
const_ptr_api! {
    extern "C" {
        pub fn X509_NAME_get_entry(n: #[const_ptr_if(any(ossl110, libressl280))] X509_NAME, loc: c_int) -> *mut X509_NAME_ENTRY;
        pub fn X509_NAME_add_entry_by_NID(
            x: *mut X509_NAME,
            field: c_int,
            ty: c_int,
            bytes: #[const_ptr_if(any(ossl110, libressl280))] c_uchar,
            len: c_int,
            loc: c_int,
            set: c_int,
        ) -> c_int;
        pub fn X509_NAME_ENTRY_get_object(ne: #[const_ptr_if(any(ossl110, libressl280))] X509_NAME_ENTRY) -> *mut ASN1_OBJECT;
        pub fn X509_NAME_ENTRY_get_data(ne: #[const_ptr_if(any(ossl110, libressl280))] X509_NAME_ENTRY) -> *mut ASN1_STRING;
    }
}
extern "C" {
    pub fn X509_NAME_add_entry_by_txt(
        x: *mut X509_NAME,
        field: *const c_char,
        ty: c_int,
        bytes: *const c_uchar,
        len: c_int,
        loc: c_int,
        set: c_int,
    ) -> c_int;
}

// "raw" X509_EXTENSION related functions
extern "C" {
    // in X509
    pub fn X509_delete_ext(x: *mut X509, loc: c_int) -> *mut X509_EXTENSION;
    pub fn X509_add_ext(x: *mut X509, ext: *mut X509_EXTENSION, loc: c_int) -> c_int;
    pub fn X509_add1_ext_i2d(
        x: *mut X509,
        nid: c_int,
        value: *mut c_void,
        crit: c_int,
        flags: c_ulong,
    ) -> c_int;
    // in X509_CRL
    pub fn X509_CRL_delete_ext(x: *mut X509_CRL, loc: c_int) -> *mut X509_EXTENSION;
    pub fn X509_CRL_add_ext(x: *mut X509_CRL, ext: *mut X509_EXTENSION, loc: c_int) -> c_int;
    pub fn X509_CRL_add1_ext_i2d(
        x: *mut X509_CRL,
        nid: c_int,
        value: *mut c_void,
        crit: c_int,
        flags: c_ulong,
    ) -> c_int;
    // in X509_REVOKED
    pub fn X509_REVOKED_delete_ext(x: *mut X509_REVOKED, loc: c_int) -> *mut X509_EXTENSION;
    pub fn X509_REVOKED_add_ext(
        x: *mut X509_REVOKED,
        ext: *mut X509_EXTENSION,
        loc: c_int,
    ) -> c_int;
    pub fn X509_REVOKED_add1_ext_i2d(
        x: *mut X509_REVOKED,
        nid: c_int,
        value: *mut c_void,
        crit: c_int,
        flags: c_ulong,
    ) -> c_int;
    // X509_EXTENSION stack
    // - these getters always used *const STACK
    pub fn X509v3_get_ext_count(x: *const stack_st_X509_EXTENSION) -> c_int;
    pub fn X509v3_get_ext_by_NID(
        x: *const stack_st_X509_EXTENSION,
        nid: c_int,
        lastpos: c_int,
    ) -> c_int;
    pub fn X509v3_get_ext_by_critical(
        x: *const stack_st_X509_EXTENSION,
        crit: c_int,
        lastpos: c_int,
    ) -> c_int;
    pub fn X509v3_get_ext(x: *const stack_st_X509_EXTENSION, loc: c_int) -> *mut X509_EXTENSION;
    pub fn X509v3_delete_ext(x: *mut stack_st_X509_EXTENSION, loc: c_int) -> *mut X509_EXTENSION;
    pub fn X509v3_add_ext(
        x: *mut *mut stack_st_X509_EXTENSION,
        ex: *mut X509_EXTENSION,
        loc: c_int,
    ) -> *mut stack_st_X509_EXTENSION;
    // - X509V3_add1_i2d in x509v3.rs
    // X509_EXTENSION itself
    pub fn X509_EXTENSION_create_by_NID(
        ex: *mut *mut X509_EXTENSION,
        nid: c_int,
        crit: c_int,
        data: *mut ASN1_OCTET_STRING,
    ) -> *mut X509_EXTENSION;
    pub fn X509_EXTENSION_set_critical(ex: *mut X509_EXTENSION, crit: c_int) -> c_int;
    pub fn X509_EXTENSION_set_data(ex: *mut X509_EXTENSION, data: *mut ASN1_OCTET_STRING) -> c_int;
    pub fn X509_EXTENSION_get_object(ext: *mut X509_EXTENSION) -> *mut ASN1_OBJECT;
    pub fn X509_EXTENSION_get_data(ext: *mut X509_EXTENSION) -> *mut ASN1_OCTET_STRING;
}
const_ptr_api! {
    extern "C" {
        // in X509
        pub fn X509_get_ext_count(x: #[const_ptr_if(any(ossl110, libressl280))] X509) -> c_int;
        pub fn X509_get_ext_by_NID(x: #[const_ptr_if(any(ossl110, libressl280))] X509, nid: c_int, lastpos: c_int) -> c_int;
        pub fn X509_get_ext_by_OBJ(x: #[const_ptr_if(any(ossl110, libressl280))] X509, obj: #[const_ptr_if(any(ossl110, libressl280))] ASN1_OBJECT, lastpos: c_int) -> c_int;
        pub fn X509_get_ext_by_critical(x: #[const_ptr_if(any(ossl110, libressl280))] X509, crit: c_int, lastpos: c_int) -> c_int;
        pub fn X509_get_ext(x: #[const_ptr_if(any(ossl110, libressl280))] X509, loc: c_int) -> *mut X509_EXTENSION;
        pub fn X509_get_ext_d2i(
            x: #[const_ptr_if(any(ossl110, libressl280))] ::X509,
            nid: c_int,
            crit: *mut c_int,
            idx: *mut c_int,
        ) -> *mut c_void;
        // in X509_CRL
        pub fn X509_CRL_get_ext_count(x: #[const_ptr_if(any(ossl110, libressl280))] X509_CRL) -> c_int;
        pub fn X509_CRL_get_ext_by_NID(x: #[const_ptr_if(any(ossl110, libressl280))] X509_CRL, nid: c_int, lastpos: c_int) -> c_int;
        pub fn X509_CRL_get_ext_by_OBJ(x: #[const_ptr_if(any(ossl110, libressl280))] X509_CRL, obj: #[const_ptr_if(any(ossl110, libressl280))] ASN1_OBJECT, lastpos: c_int) -> c_int;
        pub fn X509_CRL_get_ext_by_critical(x: #[const_ptr_if(any(ossl110, libressl280))] X509_CRL, crit: c_int, lastpos: c_int) -> c_int;
        pub fn X509_CRL_get_ext(x: #[const_ptr_if(any(ossl110, libressl280))] X509_CRL, loc: c_int) -> *mut X509_EXTENSION;
        pub fn X509_CRL_get_ext_d2i(
            x: #[const_ptr_if(any(ossl110, libressl280))] ::X509_CRL,
            nid: c_int,
            crit: *mut c_int,
            idx: *mut c_int,
        ) -> *mut c_void;
        // in X509_REVOKED
        pub fn X509_REVOKED_get_ext_count(x: #[const_ptr_if(any(ossl110, libressl280))] X509_REVOKED) -> c_int;
        pub fn X509_REVOKED_get_ext_by_NID(x: #[const_ptr_if(any(ossl110, libressl280))] X509_REVOKED, nid: c_int, lastpos: c_int) -> c_int;
        pub fn X509_REVOKED_get_ext_by_OBJ(x: #[const_ptr_if(any(ossl110, libressl280))] X509_REVOKED, obj: #[const_ptr_if(any(ossl110, libressl280))] ASN1_OBJECT, lastpos: c_int) -> c_int;
        pub fn X509_REVOKED_get_ext_by_critical(x: #[const_ptr_if(any(ossl110, libressl280))] X509_REVOKED, crit: c_int, lastpos: c_int) -> c_int;
        pub fn X509_REVOKED_get_ext(x: #[const_ptr_if(any(ossl110, libressl280))] X509_REVOKED, loc: c_int) -> *mut X509_EXTENSION;
        pub fn X509_REVOKED_get_ext_d2i(
            x: #[const_ptr_if(any(ossl110, libressl280))] ::X509_REVOKED,
            nid: c_int,
            crit: *mut c_int,
            idx: *mut c_int,
        ) -> *mut c_void;
        // X509_EXTENSION stack
        pub fn X509v3_get_ext_by_OBJ(x: *const stack_st_X509_EXTENSION, obj: #[const_ptr_if(any(ossl110, libressl280))] ASN1_OBJECT, lastpos: c_int) -> c_int;
        // X509_EXTENSION itself
        pub fn X509_EXTENSION_create_by_OBJ(ex: *mut *mut X509_EXTENSION, obj: #[const_ptr_if(any(ossl110, libressl280))] ASN1_OBJECT, crit: c_int, data: *mut ASN1_OCTET_STRING) -> *mut X509_EXTENSION;
        pub fn X509_EXTENSION_set_object(ex: *mut X509_EXTENSION, obj: #[const_ptr_if(any(ossl110, libressl280))] ASN1_OBJECT) -> c_int;
        pub fn X509_EXTENSION_get_critical(ex: #[const_ptr_if(any(ossl110, libressl280))] X509_EXTENSION) -> c_int;
    }
}

extern "C" {
    pub fn X509_verify_cert(ctx: *mut X509_STORE_CTX) -> c_int;
}

cfg_if! {
    if #[cfg(ossl300)] {
        extern "C" {
            pub fn X509_STORE_get0_objects(ctx: *const X509_STORE) -> *mut stack_st_X509_OBJECT;
        }
    } else if #[cfg(any(ossl110, libressl270))] {
        extern "C" {
            pub fn X509_STORE_get0_objects(ctx: *mut X509_STORE) -> *mut stack_st_X509_OBJECT;
        }
    }
}
#[cfg(any(ossl110, libressl270))]
extern "C" {
    pub fn X509_OBJECT_get0_X509(x: *const X509_OBJECT) -> *mut X509;
}

cfg_if! {
    if #[cfg(ossl110)] {
        extern "C" {
            pub fn X509_OBJECT_free(a: *mut X509_OBJECT);
        }
    } else {
        extern "C" {
            pub fn X509_OBJECT_free_contents(a: *mut X509_OBJECT);
        }
    }
}<|MERGE_RESOLUTION|>--- conflicted
+++ resolved
@@ -254,14 +254,27 @@
 
     pub fn X509_REVOKED_new() -> *mut X509_REVOKED;
     pub fn X509_REVOKED_free(x: *mut X509_REVOKED);
-    #[cfg(any(ossl110, libressl270))]
-    pub fn X509_REVOKED_dup(rev: *mut X509_REVOKED) -> *mut X509_REVOKED;
+}
+const_ptr_api! {
+    extern "C" {
+        #[cfg(any(ossl110, libressl270))]
+        pub fn X509_REVOKED_dup(rev: #[const_ptr_if(ossl300)] X509_REVOKED) -> *mut X509_REVOKED;
+    }
+}
+
+extern "C" {
     pub fn d2i_X509_REVOKED(
         a: *mut *mut X509_REVOKED,
         pp: *mut *const c_uchar,
         length: c_long,
     ) -> *mut X509_REVOKED;
-    pub fn i2d_X509_REVOKED(x: *mut X509_REVOKED, buf: *mut *mut u8) -> c_int;
+}
+const_ptr_api! {
+    extern "C" {
+        pub fn i2d_X509_REVOKED(x: #[const_ptr_if(ossl300)] X509_REVOKED, buf: *mut *mut u8) -> c_int;
+    }
+}
+extern "C" {
     pub fn X509_CRL_new() -> *mut X509_CRL;
     pub fn X509_CRL_free(x: *mut X509_CRL);
     pub fn d2i_X509_CRL(
@@ -269,8 +282,14 @@
         pp: *mut *const c_uchar,
         length: c_long,
     ) -> *mut X509_CRL;
-    pub fn i2d_X509_CRL(x: *mut X509_CRL, buf: *mut *mut u8) -> c_int;
-
+}
+const_ptr_api! {
+    extern "C" {
+        pub fn i2d_X509_CRL(x: #[const_ptr_if(ossl300)] X509_CRL, buf: *mut *mut u8) -> c_int;
+    }
+}
+
+extern "C" {
     pub fn X509_REQ_new() -> *mut X509_REQ;
     pub fn X509_REQ_free(x: *mut X509_REQ);
     pub fn d2i_X509_REQ(
@@ -439,12 +458,18 @@
         ret: *mut *mut X509_REVOKED,
         cert: *mut X509,
     ) -> c_int;
-    pub fn X509_CRL_get0_by_serial(
-        x: *mut X509_CRL,
-        ret: *mut *mut X509_REVOKED,
-        serial: *mut ASN1_INTEGER,
-    ) -> c_int;
-
+}
+const_ptr_api! {
+    extern "C" {
+        pub fn X509_CRL_get0_by_serial(
+            x: *mut X509_CRL,
+            ret: *mut *mut X509_REVOKED,
+            serial: #[const_ptr_if(ossl300)] ASN1_INTEGER,
+        ) -> c_int;
+    }
+}
+
+extern "C" {
     #[cfg(any(ossl110, libressl281))]
     pub fn X509_CRL_get_REVOKED(crl: *mut X509_CRL) -> *mut stack_st_X509_REVOKED;
     #[cfg(any(ossl110, libressl281))]
@@ -458,7 +483,13 @@
     pub fn X509_get0_extensions(req: *const ::X509) -> *const stack_st_X509_EXTENSION;
 
     pub fn X509_CRL_set_version(crl: *mut X509_CRL, version: c_long) -> c_int;
-    pub fn X509_CRL_set_issuer_name(crl: *mut X509_CRL, name: *mut X509_NAME) -> c_int;
+}
+const_ptr_api! {
+    extern "C" {
+        pub fn X509_CRL_set_issuer_name(crl: *mut X509_CRL, name: #[const_ptr_if(ossl300)] X509_NAME) -> c_int;
+    }
+}
+extern "C" {
     pub fn X509_CRL_sort(crl: *mut X509_CRL) -> c_int;
 
     #[cfg(any(ossl110, libressl270))]
@@ -480,26 +511,10 @@
     }
 }
 
-<<<<<<< HEAD
-cfg_if! {
-    if #[cfg(any(ossl300, libressl280))] {
-        extern "C" {
-            pub fn X509_NAME_get_index_by_NID(n: *const X509_NAME, nid: c_int, last_pos: c_int) -> c_int;
-        }
-    } else {
-        extern "C" {
-            pub fn X509_NAME_get_index_by_NID(n: *mut X509_NAME, nid: c_int, last_pos: c_int) -> c_int;
-        }
-=======
 const_ptr_api! {
     extern "C" {
         pub fn X509_NAME_entry_count(n: #[const_ptr_if(any(ossl110, libressl280))] X509_NAME) -> c_int;
-        pub fn X509_NAME_get_index_by_NID(n: #[const_ptr_if(libressl280)] X509_NAME, nid: c_int, last_pos: c_int) -> c_int;
->>>>>>> f958176b
-    }
-}
-const_ptr_api! {
-    extern "C" {
+        pub fn X509_NAME_get_index_by_NID(n: #[const_ptr_if(any(ossl300, libressl280))] X509_NAME, nid: c_int, last_pos: c_int) -> c_int;
         pub fn X509_NAME_get_entry(n: #[const_ptr_if(any(ossl110, libressl280))] X509_NAME, loc: c_int) -> *mut X509_NAME_ENTRY;
         pub fn X509_NAME_add_entry_by_NID(
             x: *mut X509_NAME,
