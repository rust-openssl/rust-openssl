use libc::*;

pub const CMS_TEXT: c_uint = 0x1;
pub const CMS_NOCERTS: c_uint = 0x2;
pub const CMS_NO_CONTENT_VERIFY: c_uint = 0x4;
pub const CMS_NO_ATTR_VERIFY: c_uint = 0x8;
pub const CMS_NOSIGS: c_uint = 0x4 | 0x8;
pub const CMS_NOINTERN: c_uint = 0x10;
pub const CMS_NO_SIGNER_CERT_VERIFY: c_uint = 0x20;
pub const CMS_NOVERIFY: c_uint = 0x20;
pub const CMS_DETACHED: c_uint = 0x40;
pub const CMS_BINARY: c_uint = 0x80;
pub const CMS_NOATTR: c_uint = 0x100;
pub const CMS_NOSMIMECAP: c_uint = 0x200;
pub const CMS_NOOLDMIMETYPE: c_uint = 0x400;
pub const CMS_CRLFEOL: c_uint = 0x800;
pub const CMS_STREAM: c_uint = 0x1000;
pub const CMS_NOCRL: c_uint = 0x2000;
pub const CMS_PARTIAL: c_uint = 0x4000;
pub const CMS_REUSE_DIGEST: c_uint = 0x8000;
pub const CMS_USE_KEYID: c_uint = 0x10000;
pub const CMS_DEBUG_DECRYPT: c_uint = 0x20000;
pub const CMS_KEY_PARAM: c_uint = 0x40000;
<<<<<<< HEAD
#[cfg(any(ossl110, libressl))]
pub const CMS_ASCIICRLF: c_uint = 0x80000;
=======
#[cfg(ossl110)]
pub const CMS_ASCIICRLF: c_uint = 0x80000;
#[cfg(ossl300)]
pub const CMS_CADES: c_uint = 0x100000;
>>>>>>> b6877848
<|MERGE_RESOLUTION|>--- conflicted
+++ resolved
@@ -21,12 +21,7 @@
 pub const CMS_USE_KEYID: c_uint = 0x10000;
 pub const CMS_DEBUG_DECRYPT: c_uint = 0x20000;
 pub const CMS_KEY_PARAM: c_uint = 0x40000;
-<<<<<<< HEAD
 #[cfg(any(ossl110, libressl))]
 pub const CMS_ASCIICRLF: c_uint = 0x80000;
-=======
-#[cfg(ossl110)]
-pub const CMS_ASCIICRLF: c_uint = 0x80000;
 #[cfg(ossl300)]
-pub const CMS_CADES: c_uint = 0x100000;
->>>>>>> b6877848
+pub const CMS_CADES: c_uint = 0x100000;