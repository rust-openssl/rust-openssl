--- conflicted
+++ resolved
@@ -3,9 +3,6 @@
 
 // use x509::stack_st_X509;
 // use x509_attr::stack_st_X509_ATTRIBUTE;
-
-stack!(stack_st_PKCS7_SIGNER_INFO);
-stack!(stack_st_PKCS7_RECIP_INFO);
 
 #[cfg(ossl300)]
 #[repr(C)]
@@ -191,25 +188,8 @@
     }
 }
 
-#[repr(C)]
-pub struct PKCS7_ISSUER_AND_SERIAL {
-    pub issuer: *mut X509_NAME,
-    pub serial: *mut ASN1_INTEGER,
-}
-
-#[repr(C)]
-pub struct PKCS7_SIGNER_INFO {
-    pub version: *mut ASN1_INTEGER,
-    pub issuer_and_serial: *mut PKCS7_ISSUER_AND_SERIAL,
-    pub digest_alg: *mut X509_ALGOR,
-    pub auth_attr: *mut stack_st_X509_ATTRIBUTE,
-    pub digest_enc_alg: *mut X509_ALGOR,
-    pub enc_digest: *mut ASN1_OCTET_STRING,
-    pub unauth_attr: *mut stack_st_X509_ATTRIBUTE,
-    pub pkey: *mut EVP_PKEY,
-}
-
 stack!(stack_st_PKCS7_SIGNER_INFO);
+stack!(stack_st_PKCS7_RECIP_INFO);
 
 extern "C" {
     pub fn d2i_PKCS7(a: *mut *mut PKCS7, pp: *mut *const c_uchar, length: c_long) -> *mut PKCS7;
@@ -272,7 +252,6 @@
 
     pub fn SMIME_read_PKCS7(bio: *mut BIO, bcont: *mut *mut BIO) -> *mut PKCS7;
 
-<<<<<<< HEAD
     pub fn PKCS7_new() -> *mut PKCS7;
 
     pub fn PKCS7_set_type(p7: *mut PKCS7, nid_pkcs7: c_int) -> c_int;
@@ -303,7 +282,7 @@
     pub fn PKCS7_dataInit(p7: *mut PKCS7, bio: *mut BIO) -> *mut BIO;
 
     pub fn PKCS7_dataFinal(p7: *mut PKCS7, bio: *mut BIO) -> c_int;
-=======
+    
     pub fn PKCS7_get_signer_info(p7: *mut PKCS7) -> *mut stack_st_PKCS7_SIGNER_INFO;
 
     pub fn PKCS7_SIGNER_INFO_get0_algs(
@@ -312,8 +291,4 @@
         pdig: *mut *mut X509_ALGOR,
         psig: *mut *mut X509_ALGOR,
     );
-
-    // Not declared in the header, but the symbol exists and is exported
-    pub fn PKCS7_SIGNER_INFO_free(x: *mut PKCS7_SIGNER_INFO);
->>>>>>> a3fb25cf
 }