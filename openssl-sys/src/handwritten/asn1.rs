use libc::*;
use *;

#[repr(C)]
pub struct ASN1_ENCODING {
    pub enc: *mut c_uchar,
    pub len: c_long,
    pub modified: c_int,
}

extern "C" {
    pub fn ASN1_OBJECT_free(x: *mut ASN1_OBJECT);
}

pub enum ASN1_OBJECT {}

stack!(stack_st_ASN1_OBJECT);

#[repr(C)]
pub struct ASN1_TYPE {
    pub type_: c_int,
    pub value: ASN1_TYPE_value,
}
#[repr(C)]
pub union ASN1_TYPE_value {
    pub ptr: *mut c_char,
    pub boolean: ASN1_BOOLEAN,
    pub asn1_string: *mut ASN1_STRING,
    pub object: *mut ASN1_OBJECT,
    pub integer: *mut ASN1_INTEGER,
    pub enumerated: *mut ASN1_ENUMERATED,
    pub bit_string: *mut ASN1_BIT_STRING,
    pub octet_string: *mut ASN1_OCTET_STRING,
    pub printablestring: *mut ASN1_PRINTABLESTRING,
    pub t61string: *mut ASN1_T61STRING,
    pub ia5string: *mut ASN1_IA5STRING,
    pub generalstring: *mut ASN1_GENERALSTRING,
    pub bmpstring: *mut ASN1_BMPSTRING,
    pub universalstring: *mut ASN1_UNIVERSALSTRING,
    pub utctime: *mut ASN1_UTCTIME,
    pub generalizedtime: *mut ASN1_GENERALIZEDTIME,
    pub visiblestring: *mut ASN1_VISIBLESTRING,
    pub utf8string: *mut ASN1_UTF8STRING,
    /*
     * set and sequence are left complete and still contain the set or
     * sequence bytes
     */
    pub set: *mut ASN1_STRING,
    pub sequence: *mut ASN1_STRING,
    pub asn1_value: *mut ASN1_VALUE,
}

extern "C" {
    pub fn ASN1_STRING_type_new(ty: c_int) -> *mut ASN1_STRING;
    #[cfg(any(ossl110, libressl273))]
    pub fn ASN1_STRING_get0_data(x: *const ASN1_STRING) -> *const c_uchar;
    #[cfg(any(all(ossl101, not(ossl110)), libressl))]
    pub fn ASN1_STRING_data(x: *mut ASN1_STRING) -> *mut c_uchar;
<<<<<<< HEAD

    pub fn ASN1_BIT_STRING_free(x: *mut ASN1_BIT_STRING);

    pub fn ASN1_STRING_new() -> *mut ASN1_STRING;
    pub fn ASN1_STRING_free(x: *mut ASN1_STRING);
    pub fn ASN1_STRING_length(x: *const ASN1_STRING) -> c_int;
    pub fn ASN1_STRING_set(x: *mut ASN1_STRING, data: *const c_void, len_in: c_int) -> c_int;
=======
    pub fn ASN1_STRING_free(x: *mut ASN1_STRING);
    pub fn ASN1_STRING_length(x: *const ASN1_STRING) -> c_int;
    pub fn ASN1_STRING_set(x: *mut ASN1_STRING, data: *const c_void, len: c_int) -> c_int;
>>>>>>> f0a3b860

    pub fn ASN1_BIT_STRING_free(x: *mut ASN1_BIT_STRING);
    pub fn ASN1_OCTET_STRING_free(x: *mut ASN1_OCTET_STRING);

    pub fn ASN1_GENERALIZEDTIME_free(tm: *mut ASN1_GENERALIZEDTIME);
    pub fn ASN1_GENERALIZEDTIME_print(b: *mut BIO, tm: *const ASN1_GENERALIZEDTIME) -> c_int;
    pub fn ASN1_TIME_new() -> *mut ASN1_TIME;
    #[cfg(ossl102)]
    pub fn ASN1_TIME_diff(
        pday: *mut c_int,
        psec: *mut c_int,
        from: *const ASN1_TIME,
        to: *const ASN1_TIME,
    ) -> c_int;
    pub fn ASN1_TIME_free(tm: *mut ASN1_TIME);
    pub fn ASN1_TIME_print(b: *mut BIO, tm: *const ASN1_TIME) -> c_int;
    pub fn ASN1_TIME_set(from: *mut ASN1_TIME, to: time_t) -> *mut ASN1_TIME;

    pub fn ASN1_INTEGER_free(x: *mut ASN1_INTEGER);
    pub fn ASN1_INTEGER_get(dest: *const ASN1_INTEGER) -> c_long;
    pub fn ASN1_INTEGER_set(dest: *mut ASN1_INTEGER, value: c_long) -> c_int;
    pub fn BN_to_ASN1_INTEGER(bn: *const BIGNUM, ai: *mut ASN1_INTEGER) -> *mut ASN1_INTEGER;
    pub fn ASN1_INTEGER_to_BN(ai: *const ASN1_INTEGER, bn: *mut BIGNUM) -> *mut BIGNUM;

    pub fn ASN1_TIME_set_string(s: *mut ASN1_TIME, str: *const c_char) -> c_int;
    #[cfg(ossl111)]
    pub fn ASN1_TIME_set_string_X509(s: *mut ASN1_TIME, str: *const c_char) -> c_int;

    pub fn ASN1_TYPE_free(x: *mut ASN1_TYPE);

}

const_ptr_api! {
    extern "C" {
        pub fn ASN1_STRING_to_UTF8(out: *mut *mut c_uchar, s: #[const_ptr_if(any(ossl110, libressl280))] ASN1_STRING) -> c_int;
        pub fn ASN1_STRING_type(x: #[const_ptr_if(any(ossl110, libressl280))]  ASN1_STRING) -> c_int;
        pub fn ASN1_generate_v3(str: #[const_ptr_if(any(ossl110, libressl280))] c_char, cnf: *mut X509V3_CTX) -> *mut ASN1_TYPE;
    }
}<|MERGE_RESOLUTION|>--- conflicted
+++ resolved
@@ -56,19 +56,10 @@
     pub fn ASN1_STRING_get0_data(x: *const ASN1_STRING) -> *const c_uchar;
     #[cfg(any(all(ossl101, not(ossl110)), libressl))]
     pub fn ASN1_STRING_data(x: *mut ASN1_STRING) -> *mut c_uchar;
-<<<<<<< HEAD
-
-    pub fn ASN1_BIT_STRING_free(x: *mut ASN1_BIT_STRING);
-
     pub fn ASN1_STRING_new() -> *mut ASN1_STRING;
     pub fn ASN1_STRING_free(x: *mut ASN1_STRING);
     pub fn ASN1_STRING_length(x: *const ASN1_STRING) -> c_int;
     pub fn ASN1_STRING_set(x: *mut ASN1_STRING, data: *const c_void, len_in: c_int) -> c_int;
-=======
-    pub fn ASN1_STRING_free(x: *mut ASN1_STRING);
-    pub fn ASN1_STRING_length(x: *const ASN1_STRING) -> c_int;
-    pub fn ASN1_STRING_set(x: *mut ASN1_STRING, data: *const c_void, len: c_int) -> c_int;
->>>>>>> f0a3b860
 
     pub fn ASN1_BIT_STRING_free(x: *mut ASN1_BIT_STRING);
     pub fn ASN1_OCTET_STRING_free(x: *mut ASN1_OCTET_STRING);
