use libc::*;

use *;

// ASN.1 tag values
pub const V_ASN1_EOC: c_int = 0;
pub const V_ASN1_BOOLEAN: c_int = 1;
pub const V_ASN1_INTEGER: c_int = 2;
pub const V_ASN1_BIT_STRING: c_int = 3;
pub const V_ASN1_OCTET_STRING: c_int = 4;
pub const V_ASN1_NULL: c_int = 5;
pub const V_ASN1_OBJECT: c_int = 6;
pub const V_ASN1_OBJECT_DESCRIPTOR: c_int = 7;
pub const V_ASN1_EXTERNAL: c_int = 8;
pub const V_ASN1_REAL: c_int = 9;
pub const V_ASN1_ENUMERATED: c_int = 10;
pub const V_ASN1_UTF8STRING: c_int = 12;
pub const V_ASN1_SEQUENCE: c_int = 16;
pub const V_ASN1_SET: c_int = 17;
pub const V_ASN1_NUMERICSTRING: c_int = 18;
pub const V_ASN1_PRINTABLESTRING: c_int = 19;
pub const V_ASN1_T61STRING: c_int = 20;
pub const V_ASN1_TELETEXSTRING: c_int = 20; // alias
pub const V_ASN1_VIDEOTEXSTRING: c_int = 21;
pub const V_ASN1_IA5STRING: c_int = 22;
pub const V_ASN1_UTCTIME: c_int = 23;
pub const V_ASN1_GENERALIZEDTIME: c_int = 24;
pub const V_ASN1_GRAPHICSTRING: c_int = 25;
pub const V_ASN1_ISO64STRING: c_int = 26;
pub const V_ASN1_VISIBLESTRING: c_int = 26; // alias
pub const V_ASN1_GENERALSTRING: c_int = 27;
pub const V_ASN1_UNIVERSALSTRING: c_int = 28;
pub const V_ASN1_BMPSTRING: c_int = 30;

pub const MBSTRING_FLAG: c_int = 0x1000;
pub const MBSTRING_UTF8: c_int = MBSTRING_FLAG;
pub const MBSTRING_ASC: c_int = MBSTRING_FLAG | 1;
pub const MBSTRING_BMP: c_int = MBSTRING_FLAG | 2;
<<<<<<< HEAD
pub const MBSTRING_UNIV: c_int = MBSTRING_FLAG | 4;

#[repr(C)]
pub struct ASN1_ENCODING {
    pub enc: *mut c_uchar,
    pub len: c_long,
    pub modified: c_int,
}

extern "C" {
    pub fn ASN1_OBJECT_free(x: *mut ASN1_OBJECT);
}

pub enum ASN1_OBJECT {}

stack!(stack_st_ASN1_OBJECT);

extern "C" {
    pub fn ASN1_STRING_type_new(ty: c_int) -> *mut ASN1_STRING;
    #[cfg(any(ossl110, libressl273))]
    pub fn ASN1_STRING_get0_data(x: *const ASN1_STRING) -> *const c_uchar;
    #[cfg(any(all(ossl101, not(ossl110)), libressl))]
    pub fn ASN1_STRING_data(x: *mut ASN1_STRING) -> *mut c_uchar;

    pub fn ASN1_BIT_STRING_free(x: *mut ASN1_BIT_STRING);

    pub fn ASN1_STRING_new() -> *mut ASN1_STRING;
    pub fn ASN1_STRING_set(str: *mut ASN1_STRING, data: *const c_void, len_in: c_int); // TODO bk const check
    pub fn ASN1_STRING_free(x: *mut ASN1_STRING);
    pub fn ASN1_STRING_length(x: *const ASN1_STRING) -> c_int;

    pub fn ASN1_GENERALIZEDTIME_free(tm: *mut ASN1_GENERALIZEDTIME);
    pub fn ASN1_GENERALIZEDTIME_print(b: *mut BIO, tm: *const ASN1_GENERALIZEDTIME) -> c_int;
    pub fn ASN1_TIME_new() -> *mut ASN1_TIME;
    #[cfg(ossl102)]
    pub fn ASN1_TIME_diff(
        pday: *mut c_int,
        psec: *mut c_int,
        from: *const ASN1_TIME,
        to: *const ASN1_TIME,
    ) -> c_int;
    pub fn ASN1_TIME_free(tm: *mut ASN1_TIME);
    pub fn ASN1_TIME_print(b: *mut BIO, tm: *const ASN1_TIME) -> c_int;
    pub fn ASN1_TIME_set(from: *mut ASN1_TIME, to: time_t) -> *mut ASN1_TIME;

    pub fn ASN1_INTEGER_free(x: *mut ASN1_INTEGER);
    pub fn ASN1_INTEGER_get(dest: *const ASN1_INTEGER) -> c_long;
    pub fn ASN1_INTEGER_set(dest: *mut ASN1_INTEGER, value: c_long) -> c_int;
    pub fn BN_to_ASN1_INTEGER(bn: *const BIGNUM, ai: *mut ASN1_INTEGER) -> *mut ASN1_INTEGER;
    pub fn ASN1_INTEGER_to_BN(ai: *const ASN1_INTEGER, bn: *mut BIGNUM) -> *mut BIGNUM;

    pub fn ASN1_TIME_set_string(s: *mut ASN1_TIME, str: *const c_char) -> c_int;
    #[cfg(ossl111)]
    pub fn ASN1_TIME_set_string_X509(s: *mut ASN1_TIME, str: *const c_char) -> c_int;
}

const_ptr_api! {
    extern "C" {
        pub fn ASN1_STRING_to_UTF8(out: *mut *mut c_uchar, s: #[const_ptr_if(any(ossl110, libressl280))] ASN1_STRING) -> c_int;
    }
}
=======
pub const MBSTRING_UNIV: c_int = MBSTRING_FLAG | 4;
>>>>>>> b3dde76e
<|MERGE_RESOLUTION|>--- conflicted
+++ resolved
@@ -36,68 +36,4 @@
 pub const MBSTRING_UTF8: c_int = MBSTRING_FLAG;
 pub const MBSTRING_ASC: c_int = MBSTRING_FLAG | 1;
 pub const MBSTRING_BMP: c_int = MBSTRING_FLAG | 2;
-<<<<<<< HEAD
-pub const MBSTRING_UNIV: c_int = MBSTRING_FLAG | 4;
-
-#[repr(C)]
-pub struct ASN1_ENCODING {
-    pub enc: *mut c_uchar,
-    pub len: c_long,
-    pub modified: c_int,
-}
-
-extern "C" {
-    pub fn ASN1_OBJECT_free(x: *mut ASN1_OBJECT);
-}
-
-pub enum ASN1_OBJECT {}
-
-stack!(stack_st_ASN1_OBJECT);
-
-extern "C" {
-    pub fn ASN1_STRING_type_new(ty: c_int) -> *mut ASN1_STRING;
-    #[cfg(any(ossl110, libressl273))]
-    pub fn ASN1_STRING_get0_data(x: *const ASN1_STRING) -> *const c_uchar;
-    #[cfg(any(all(ossl101, not(ossl110)), libressl))]
-    pub fn ASN1_STRING_data(x: *mut ASN1_STRING) -> *mut c_uchar;
-
-    pub fn ASN1_BIT_STRING_free(x: *mut ASN1_BIT_STRING);
-
-    pub fn ASN1_STRING_new() -> *mut ASN1_STRING;
-    pub fn ASN1_STRING_set(str: *mut ASN1_STRING, data: *const c_void, len_in: c_int); // TODO bk const check
-    pub fn ASN1_STRING_free(x: *mut ASN1_STRING);
-    pub fn ASN1_STRING_length(x: *const ASN1_STRING) -> c_int;
-
-    pub fn ASN1_GENERALIZEDTIME_free(tm: *mut ASN1_GENERALIZEDTIME);
-    pub fn ASN1_GENERALIZEDTIME_print(b: *mut BIO, tm: *const ASN1_GENERALIZEDTIME) -> c_int;
-    pub fn ASN1_TIME_new() -> *mut ASN1_TIME;
-    #[cfg(ossl102)]
-    pub fn ASN1_TIME_diff(
-        pday: *mut c_int,
-        psec: *mut c_int,
-        from: *const ASN1_TIME,
-        to: *const ASN1_TIME,
-    ) -> c_int;
-    pub fn ASN1_TIME_free(tm: *mut ASN1_TIME);
-    pub fn ASN1_TIME_print(b: *mut BIO, tm: *const ASN1_TIME) -> c_int;
-    pub fn ASN1_TIME_set(from: *mut ASN1_TIME, to: time_t) -> *mut ASN1_TIME;
-
-    pub fn ASN1_INTEGER_free(x: *mut ASN1_INTEGER);
-    pub fn ASN1_INTEGER_get(dest: *const ASN1_INTEGER) -> c_long;
-    pub fn ASN1_INTEGER_set(dest: *mut ASN1_INTEGER, value: c_long) -> c_int;
-    pub fn BN_to_ASN1_INTEGER(bn: *const BIGNUM, ai: *mut ASN1_INTEGER) -> *mut ASN1_INTEGER;
-    pub fn ASN1_INTEGER_to_BN(ai: *const ASN1_INTEGER, bn: *mut BIGNUM) -> *mut BIGNUM;
-
-    pub fn ASN1_TIME_set_string(s: *mut ASN1_TIME, str: *const c_char) -> c_int;
-    #[cfg(ossl111)]
-    pub fn ASN1_TIME_set_string_X509(s: *mut ASN1_TIME, str: *const c_char) -> c_int;
-}
-
-const_ptr_api! {
-    extern "C" {
-        pub fn ASN1_STRING_to_UTF8(out: *mut *mut c_uchar, s: #[const_ptr_if(any(ossl110, libressl280))] ASN1_STRING) -> c_int;
-    }
-}
-=======
-pub const MBSTRING_UNIV: c_int = MBSTRING_FLAG | 4;
->>>>>>> b3dde76e
+pub const MBSTRING_UNIV: c_int = MBSTRING_FLAG | 4;