--- conflicted
+++ resolved
@@ -18,134 +18,67 @@
         callback: pem_password_cb,
         user_data: *mut c_void,
     ) -> *mut X509;
-<<<<<<< HEAD
 }
 
-cfg_if! {
-    if #[cfg(ossl300)] {
-        extern "C" {
-            pub fn PEM_write_bio_X509(bio: *mut BIO, x509: *const X509) -> c_int;
-            pub fn PEM_write_bio_X509_REQ(bio: *mut BIO, x509: *const X509_REQ) -> c_int;
-            pub fn PEM_write_bio_RSAPrivateKey(
-                bp: *mut BIO,
-                rsa: *const RSA,
-                cipher: *const EVP_CIPHER,
-                kstr: *const c_uchar,
-                klen: c_int,
-                callback: pem_password_cb,
-                user_data: *mut c_void,
-            ) -> c_int;
-            pub fn PEM_write_bio_RSA_PUBKEY(bp: *mut BIO, rsa: *const RSA) -> c_int;
-            pub fn PEM_write_bio_DSAPrivateKey(
-                bp: *mut BIO,
-                dsa: *const DSA,
-                cipher: *const EVP_CIPHER,
-                kstr: *const c_uchar,
-                klen: c_int,
-                callback: pem_password_cb,
-                user_data: *mut c_void,
-            ) -> c_int;
-            pub fn PEM_write_bio_ECPrivateKey(
-                bio: *mut BIO,
-                key: *const EC_KEY,
-                cipher: *const EVP_CIPHER,
-                kstr: *const c_uchar,
-                klen: c_int,
-                callback: pem_password_cb,
-                user_data: *mut c_void,
-            ) -> c_int;
-            pub fn PEM_write_bio_DSA_PUBKEY(bp: *mut BIO, dsa: *const DSA) -> c_int;
-            pub fn PEM_write_bio_PrivateKey(
-                bio: *mut BIO,
-                pkey: *const EVP_PKEY,
-                cipher: *const EVP_CIPHER,
-                kstr: *const c_uchar,
-                klen: c_int,
-                callback: pem_password_cb,
-                user_data: *mut c_void,
-            ) -> c_int;
-            pub fn PEM_write_bio_PUBKEY(bp: *mut BIO, x: *const EVP_PKEY) -> c_int;
-            pub fn PEM_write_bio_PKCS8PrivateKey(
-                bio: *mut BIO,
-                pkey: *const EVP_PKEY,
-                cipher: *const EVP_CIPHER,
-                kstr: *const c_char,
-                klen: c_int,
-                callback: pem_password_cb,
-                user_data: *mut c_void,
-            ) -> c_int;
-            pub fn PEM_write_bio_PKCS7(bp: *mut BIO, x: *const PKCS7) -> c_int;
-            pub fn PEM_write_bio_EC_PUBKEY(bp: *mut BIO, ec: *const EC_KEY) -> c_int;
-        }
-    } else {
-        extern "C" {
-            pub fn PEM_write_bio_X509(bio: *mut BIO, x509: *mut X509) -> c_int;
-            pub fn PEM_write_bio_X509_REQ(bio: *mut BIO, x509: *mut X509_REQ) -> c_int;
-            pub fn PEM_write_bio_RSAPrivateKey(
-                bp: *mut BIO,
-                rsa: *mut RSA,
-                cipher: *const EVP_CIPHER,
-                kstr: *mut c_uchar,
-                klen: c_int,
-                callback: pem_password_cb,
-                user_data: *mut c_void,
-            ) -> c_int;
-            pub fn PEM_write_bio_RSA_PUBKEY(bp: *mut BIO, rsa: *mut RSA) -> c_int;
-            pub fn PEM_write_bio_DSAPrivateKey(
-                bp: *mut BIO,
-                dsa: *mut DSA,
-                cipher: *const EVP_CIPHER,
-                kstr: *mut c_uchar,
-                klen: c_int,
-                callback: pem_password_cb,
-                user_data: *mut c_void,
-            ) -> c_int;
-            pub fn PEM_write_bio_ECPrivateKey(
-                bio: *mut BIO,
-                key: *mut EC_KEY,
-                cipher: *const EVP_CIPHER,
-                kstr: *mut c_uchar,
-                klen: c_int,
-                callback: pem_password_cb,
-                user_data: *mut c_void,
-            ) -> c_int;
-            pub fn PEM_write_bio_DSA_PUBKEY(bp: *mut BIO, dsa: *mut DSA) -> c_int;
-            pub fn PEM_write_bio_PrivateKey(
-                bio: *mut BIO,
-                pkey: *mut EVP_PKEY,
-                cipher: *const EVP_CIPHER,
-                kstr: *mut c_uchar,
-                klen: c_int,
-                callback: pem_password_cb,
-                user_data: *mut c_void,
-            ) -> c_int;
-            pub fn PEM_write_bio_PUBKEY(bp: *mut BIO, x: *mut EVP_PKEY) -> c_int;
-            pub fn PEM_write_bio_PKCS8PrivateKey(
-                bio: *mut BIO,
-                pkey: *mut EVP_PKEY,
-                cipher: *const EVP_CIPHER,
-                kstr: *mut c_char,
-                klen: c_int,
-                callback: pem_password_cb,
-                user_data: *mut c_void,
-            ) -> c_int;
-            pub fn PEM_write_bio_PKCS7(bp: *mut BIO, x: *mut PKCS7) -> c_int;
-            pub fn PEM_write_bio_EC_PUBKEY(bp: *mut BIO, ec: *mut EC_KEY) -> c_int;
-        }
+const_ptr_api! {
+    extern "C" {
+        pub fn PEM_write_bio_X509(bio: *mut BIO, x509: #[const_ptr_if(ossl300)] X509) -> c_int;
+        pub fn PEM_write_bio_X509_REQ(bio: *mut BIO, x509: #[const_ptr_if(ossl300)] X509_REQ) -> c_int;
+        pub fn PEM_write_bio_RSAPrivateKey(
+            bp: *mut BIO,
+            rsa: #[const_ptr_if(ossl300)] RSA,
+            cipher: *const EVP_CIPHER,
+            kstr: *const c_uchar,
+            klen: c_int,
+            callback: pem_password_cb,
+            user_data: *mut c_void,
+        ) -> c_int;
+        pub fn PEM_write_bio_RSA_PUBKEY(bp: *mut BIO, rsa: #[const_ptr_if(ossl300)] RSA) -> c_int;
+        pub fn PEM_write_bio_DSAPrivateKey(
+            bp: *mut BIO,
+            dsa: #[const_ptr_if(ossl300)] DSA,
+            cipher: *const EVP_CIPHER,
+            kstr: *const c_uchar,
+            klen: c_int,
+            callback: pem_password_cb,
+            user_data: *mut c_void,
+        ) -> c_int;
+        pub fn PEM_write_bio_ECPrivateKey(
+            bio: *mut BIO,
+            key: #[const_ptr_if(ossl300)] EC_KEY,
+            cipher: *const EVP_CIPHER,
+            kstr: *const c_uchar,
+            klen: c_int,
+            callback: pem_password_cb,
+            user_data: *mut c_void,
+        ) -> c_int;
+        pub fn PEM_write_bio_DSA_PUBKEY(bp: *mut BIO, dsa: *const DSA) -> c_int;
+        pub fn PEM_write_bio_PrivateKey(
+            bio: *mut BIO,
+            pkey: #[const_ptr_if(ossl300)] EVP_PKEY,
+            cipher: *const EVP_CIPHER,
+            kstr: *const c_uchar,
+            klen: c_int,
+            callback: pem_password_cb,
+            user_data: *mut c_void,
+        ) -> c_int;
+        pub fn PEM_write_bio_PUBKEY(bp: *mut BIO, x: #[const_ptr_if(ossl300)] EVP_PKEY) -> c_int;
+        pub fn PEM_write_bio_PKCS8PrivateKey(
+            bio: *mut BIO,
+            pkey: #[const_ptr_if(ossl300)] EVP_PKEY,
+            cipher: *const EVP_CIPHER,
+            kstr: *const c_char,
+            klen: c_int,
+            callback: pem_password_cb,
+            user_data: *mut c_void,
+        ) -> c_int;
+        pub fn PEM_write_bio_PKCS7(bp: *mut BIO, x: #[const_ptr_if(ossl300)] PKCS7) -> c_int;
+        pub fn PEM_write_bio_EC_PUBKEY(bp: *mut BIO, ec: #[const_ptr_if(ossl300)] EC_KEY) -> c_int;
+        pub fn PEM_write_bio_X509_CRL(bio: *mut BIO, x509: #[const_ptr_if(ossl300)] X509_CRL) -> c_int;
     }
 }
 
 extern "C" {
-=======
-    pub fn PEM_write_bio_X509(bio: *mut BIO, x509: *mut X509) -> c_int;
-    pub fn PEM_read_bio_X509_CRL(
-        bio: *mut BIO,
-        out: *mut *mut X509_CRL,
-        callback: pem_password_cb,
-        user_data: *mut c_void,
-    ) -> *mut X509_CRL;
-    pub fn PEM_write_bio_X509_CRL(bio: *mut BIO, x509: *mut X509_CRL) -> c_int;
->>>>>>> f958176b
     pub fn PEM_read_bio_X509_REQ(
         bio: *mut BIO,
         out: *mut *mut X509_REQ,
