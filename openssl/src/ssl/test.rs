#![allow(unused_imports)]

use std::env;
use std::fs::File;
use std::io::prelude::*;
use std::io::{self, BufReader};
use std::iter;
use std::mem;
use std::net::{SocketAddr, TcpListener, TcpStream};
use std::path::Path;
use std::process::{Child, ChildStdin, Command, Stdio};
use std::sync::atomic::{AtomicBool, Ordering, ATOMIC_BOOL_INIT};
use std::thread;
use std::time::Duration;
use tempdir::TempDir;

use dh::Dh;
use hash::MessageDigest;
use ocsp::{OcspResponse, OcspResponseStatus};
use pkey::PKey;
use ssl;
#[cfg(any(ossl110, ossl111, libressl261))]
use ssl::SslVersion;
use ssl::{
<<<<<<< HEAD
    Error, HandshakeError, MidHandshakeSslStream, ShutdownResult, SrtpProfileId, Ssl, SslAcceptor, SslConnector,
    SslContext, SslFiletype, SslMethod, SslSessionCacheMode, SslStream, SslVerifyMode, StatusType,
=======
    Error, HandshakeError, MidHandshakeSslStream, ShutdownResult, ShutdownState, Ssl, SslAcceptor,
    SslConnector, SslContext, SslFiletype, SslMethod, SslSessionCacheMode, SslStream,
    SslVerifyMode, StatusType,
>>>>>>> f42777b1
};
#[cfg(any(ossl102, ossl110))]
use x509::verify::X509CheckFlags;
use x509::{X509, X509Name, X509StoreContext, X509VerifyResult};

use std::net::UdpSocket;

static ROOT_CERT: &'static [u8] = include_bytes!("../../test/root-ca.pem");
static CERT: &'static [u8] = include_bytes!("../../test/cert.pem");
static KEY: &'static [u8] = include_bytes!("../../test/key.pem");

fn next_addr() -> SocketAddr {
    use std::sync::atomic::{AtomicUsize, Ordering, ATOMIC_USIZE_INIT};
    static PORT: AtomicUsize = ATOMIC_USIZE_INIT;
    let port = 15411 + PORT.fetch_add(1, Ordering::SeqCst);

    format!("127.0.0.1:{}", port).parse().unwrap()
}

struct Server {
    p: Child,
    _temp: TempDir,
}

impl Server {
    fn spawn(args: &[&str], input: Option<Box<FnMut(ChildStdin) + Send>>) -> (Server, SocketAddr) {
        let td = TempDir::new("openssl").unwrap();
        let cert = td.path().join("cert.pem");
        let key = td.path().join("key.pem");
        File::create(&cert).unwrap().write_all(CERT).unwrap();
        File::create(&key).unwrap().write_all(KEY).unwrap();

        let addr = next_addr();
        let mut child = Command::new("openssl")
            .arg("s_server")
            .arg("-accept")
            .arg(addr.port().to_string())
            .args(args)
            .arg("-cert")
            .arg(&cert)
            .arg("-key")
            .arg(&key)
            .arg("-no_dhe")
            .stdout(Stdio::null())
            .stderr(Stdio::null())
            .stdin(Stdio::piped())
            .spawn()
            .unwrap();
        let stdin = child.stdin.take().unwrap();
        if let Some(mut input) = input {
            thread::spawn(move || input(stdin));
        }
        (
            Server {
                p: child,
                _temp: td,
            },
            addr,
        )
    }

    fn new_tcp(args: &[&str]) -> (Server, TcpStream) {
        let (mut server, addr) = Server::spawn(args, None);
        for _ in 0..20 {
            match TcpStream::connect(&addr) {
                Ok(s) => return (server, s),
                Err(ref e) if e.kind() == io::ErrorKind::ConnectionRefused => {
                    if let Some(exit_status) = server.p.try_wait().expect("try_wait") {
                        panic!("server exited: {}", exit_status);
                    }
                    thread::sleep(Duration::from_millis(100));
                }
                Err(e) => panic!("wut: {}", e),
            }
        }
        panic!("server never came online");
    }
    fn new_udp(args: &[&str]) -> (Server, UdpSocket) {
        let mut addrs: Vec<SocketAddr> = Vec::with_capacity(10);
        for i in 0..10 {
            addrs.push(SocketAddr::from(([127, 0, 0, 1], 34000 + i)));
        }

        let socket = UdpSocket::bind(&addrs[..]).unwrap();
        let (server, addr) = Server::spawn(args, Some(Box::new(|_stdin:ChildStdin|{
            thread::sleep(Duration::from_millis(5000));
        })));
        match socket.connect(&addr) {
            Ok(_) => return (server, socket),
            Err(e) => panic!("wut: {}", e),
        }
    }

    fn new() -> (Server, TcpStream) {
        Server::new_tcp(&["-www"])
    }

    #[allow(dead_code)]
    fn new_alpn() -> (Server, TcpStream) {
        Server::new_tcp(&[
            "-www",
            "-nextprotoneg",
            "http/1.1,spdy/3.1",
            "-alpn",
            "http/1.1,spdy/3.1",
        ])
    }

    #[allow(dead_code)]
    fn new_srtp() -> (Server, UdpSocket) {
        Server::new_udp(&[
            "-dtls1",
            "-use_srtp",
            "SRTP_AES128_CM_SHA1_80:SRTP_AES128_CM_SHA1_32",
        ])
    }
}

impl Drop for Server {
    fn drop(&mut self) {
        let _ = self.p.kill();
        let _ = self.p.wait();
    }
}

macro_rules! run_test(
    ($module:ident, $blk:expr) => (
        #[cfg(test)]
        mod $module {
            use std::io;
            use std::io::prelude::*;
            use std::path::Path;
            use std::net::UdpSocket;
            use std::net::TcpStream;
            use ssl;
            use ssl::SslMethod;
            use ssl::{SslContext, Ssl, SslStream, SslVerifyMode, SslOptions};
            use hash::MessageDigest;
            use x509::{X509StoreContext, X509VerifyResult};
            #[cfg(any(ossl102, ossl110))]
            use x509::X509;
            #[cfg(any(ossl102, ossl110))]
            use x509::store::X509StoreBuilder;
            use hex::FromHex;
            use foreign_types::ForeignTypeRef;
            use super::Server;
            #[cfg(any(ossl102, ossl110))]
            use super::ROOT_CERT;

            #[test]
            fn sslv23() {
                let (_s, stream) = Server::new();
                $blk(SslMethod::tls(), stream);
            }
        }
    );
);

run_test!(new_ctx, |method, _| {
    SslContext::builder(method).unwrap();
});

run_test!(verify_untrusted, |method, stream| {
    let mut ctx = SslContext::builder(method).unwrap();
    ctx.set_verify(SslVerifyMode::PEER);

    match Ssl::new(&ctx.build()).unwrap().connect(stream) {
        Ok(_) => panic!("expected failure"),
        Err(err) => println!("error {:?}", err),
    }
});

run_test!(verify_trusted, |method, stream| {
    let mut ctx = SslContext::builder(method).unwrap();
    ctx.set_verify(SslVerifyMode::PEER);

    match ctx.set_ca_file(&Path::new("test/root-ca.pem")) {
        Ok(_) => {}
        Err(err) => panic!("Unexpected error {:?}", err),
    }
    match Ssl::new(&ctx.build()).unwrap().connect(stream) {
        Ok(_) => (),
        Err(err) => panic!("Expected success, got {:?}", err),
    }
});

#[cfg(any(ossl102, ossl110))]
run_test!(verify_trusted_with_set_cert, |method, stream| {
    let x509 = X509::from_pem(ROOT_CERT).unwrap();
    let mut store = X509StoreBuilder::new().unwrap();
    store.add_cert(x509).unwrap();

    let mut ctx = SslContext::builder(method).unwrap();
    ctx.set_verify(SslVerifyMode::PEER);

    match ctx.set_verify_cert_store(store.build()) {
        Ok(_) => {}
        Err(err) => panic!("Unexpected error {:?}", err),
    }
    match Ssl::new(&ctx.build()).unwrap().connect(stream) {
        Ok(_) => (),
        Err(err) => panic!("Expected success, got {:?}", err),
    }
});

run_test!(verify_untrusted_callback_override_ok, |method, stream| {
    let mut ctx = SslContext::builder(method).unwrap();
    ctx.set_verify_callback(SslVerifyMode::PEER, |_, _| true);

    match Ssl::new(&ctx.build()).unwrap().connect(stream) {
        Ok(_) => (),
        Err(err) => panic!("Expected success, got {:?}", err),
    }
});

run_test!(verify_untrusted_callback_override_bad, |method, stream| {
    let mut ctx = SslContext::builder(method).unwrap();
    ctx.set_verify_callback(SslVerifyMode::PEER, |_, _| false);

    assert!(Ssl::new(&ctx.build()).unwrap().connect(stream).is_err());
});

run_test!(verify_trusted_callback_override_ok, |method, stream| {
    let mut ctx = SslContext::builder(method).unwrap();
    ctx.set_verify_callback(SslVerifyMode::PEER, |_, _| true);

    match ctx.set_ca_file(&Path::new("test/cert.pem")) {
        Ok(_) => {}
        Err(err) => panic!("Unexpected error {:?}", err),
    }
    match Ssl::new(&ctx.build()).unwrap().connect(stream) {
        Ok(_) => (),
        Err(err) => panic!("Expected success, got {:?}", err),
    }
});

run_test!(verify_trusted_callback_override_bad, |method, stream| {
    let mut ctx = SslContext::builder(method).unwrap();
    ctx.set_verify_callback(SslVerifyMode::PEER, |_, _| false);

    match ctx.set_ca_file(&Path::new("test/cert.pem")) {
        Ok(_) => {}
        Err(err) => panic!("Unexpected error {:?}", err),
    }
    assert!(Ssl::new(&ctx.build()).unwrap().connect(stream).is_err());
});

run_test!(verify_callback_load_certs, |method, stream| {
    let mut ctx = SslContext::builder(method).unwrap();
    ctx.set_verify_callback(SslVerifyMode::PEER, |_, x509_ctx| {
        assert!(x509_ctx.current_cert().is_some());
        true
    });

    assert!(Ssl::new(&ctx.build()).unwrap().connect(stream).is_ok());
});

run_test!(verify_trusted_get_error_ok, |method, stream| {
    let mut ctx = SslContext::builder(method).unwrap();
    ctx.set_verify_callback(SslVerifyMode::PEER, |_, x509_ctx| {
        assert!(x509_ctx.error() == X509VerifyResult::OK);
        true
    });

    match ctx.set_ca_file(&Path::new("test/root-ca.pem")) {
        Ok(_) => {}
        Err(err) => panic!("Unexpected error {:?}", err),
    }
    assert!(Ssl::new(&ctx.build()).unwrap().connect(stream).is_ok());
});

run_test!(verify_trusted_get_error_err, |method, stream| {
    let mut ctx = SslContext::builder(method).unwrap();
    ctx.set_verify_callback(SslVerifyMode::PEER, |_, x509_ctx| {
        assert_ne!(x509_ctx.error(), X509VerifyResult::OK);
        false
    });

    assert!(Ssl::new(&ctx.build()).unwrap().connect(stream).is_err());
});

run_test!(verify_callback_data, |method, stream| {
    let mut ctx = SslContext::builder(method).unwrap();

    // Node id was generated as SHA256 hash of certificate "test/cert.pem"
    // in DER format.
    // Command: openssl x509 -in test/cert.pem  -outform DER | openssl dgst -sha256
    // Please update if "test/cert.pem" will ever change
    let node_hash_str = "59172d9313e84459bcff27f967e79e6e9217e584";
    let node_id = Vec::from_hex(node_hash_str).unwrap();
    ctx.set_verify_callback(SslVerifyMode::PEER, move |_preverify_ok, x509_ctx| {
        let cert = x509_ctx.current_cert();
        match cert {
            None => false,
            Some(cert) => {
                let fingerprint = cert.digest(MessageDigest::sha1()).unwrap();
                node_id == &*fingerprint
            }
        }
    });
    ctx.set_verify_depth(1);

    match Ssl::new(&ctx.build()).unwrap().connect(stream) {
        Ok(_) => (),
        Err(err) => panic!("Expected success, got {:?}", err),
    }
});

run_test!(ssl_verify_callback, |method, stream| {
    use std::sync::atomic::{AtomicUsize, Ordering, ATOMIC_USIZE_INIT};

    static CHECKED: AtomicUsize = ATOMIC_USIZE_INIT;

    let ctx = SslContext::builder(method).unwrap();
    let mut ssl = Ssl::new(&ctx.build()).unwrap();

    let node_hash_str = "59172d9313e84459bcff27f967e79e6e9217e584";
    let node_id = Vec::from_hex(node_hash_str).unwrap();
    ssl.set_verify_callback(SslVerifyMode::PEER, move |_, x509| {
        CHECKED.store(1, Ordering::SeqCst);
        match x509.current_cert() {
            None => false,
            Some(cert) => {
                let fingerprint = cert.digest(MessageDigest::sha1()).unwrap();
                node_id == &*fingerprint
            }
        }
    });

    match ssl.connect(stream) {
        Ok(_) => (),
        Err(err) => panic!("Expected success, got {:?}", err),
    }

    assert_eq!(CHECKED.load(Ordering::SeqCst), 1);
});

// Make sure every write call translates to a write call to the underlying socket.
#[test]
fn test_write_hits_stream() {
    let listener = TcpListener::bind("127.0.0.1:0").unwrap();
    let addr = listener.local_addr().unwrap();

    let guard = thread::spawn(move || {
        let ctx = SslContext::builder(SslMethod::tls()).unwrap();
        let stream = TcpStream::connect(addr).unwrap();
        let mut stream = Ssl::new(&ctx.build()).unwrap().connect(stream).unwrap();

        stream.write_all(b"hello").unwrap();
        stream
    });

    let mut ctx = SslContext::builder(SslMethod::tls()).unwrap();
    ctx.set_verify(SslVerifyMode::PEER);
    ctx.set_certificate_file(&Path::new("test/cert.pem"), SslFiletype::PEM)
        .unwrap();
    ctx.set_private_key_file(&Path::new("test/key.pem"), SslFiletype::PEM)
        .unwrap();
    let stream = listener.accept().unwrap().0;
    let mut stream = Ssl::new(&ctx.build()).unwrap().accept(stream).unwrap();

    let mut buf = [0; 5];
    assert_eq!(5, stream.read(&mut buf).unwrap());
    assert_eq!(&b"hello"[..], &buf[..]);
    guard.join().unwrap();
}

#[test]
fn test_set_certificate_and_private_key() {
    let key = include_bytes!("../../test/key.pem");
    let key = PKey::private_key_from_pem(key).unwrap();
    let cert = include_bytes!("../../test/cert.pem");
    let cert = X509::from_pem(cert).unwrap();

    let mut ctx = SslContext::builder(SslMethod::tls()).unwrap();
    ctx.set_private_key(&key).unwrap();
    ctx.set_certificate(&cert).unwrap();

    assert!(ctx.check_private_key().is_ok());
}

run_test!(get_ctx_options, |method, _| {
    let ctx = SslContext::builder(method).unwrap();
    ctx.options();
});

run_test!(set_ctx_options, |method, _| {
    let mut ctx = SslContext::builder(method).unwrap();
    let opts = ctx.set_options(SslOptions::NO_TICKET);
    assert!(opts.contains(SslOptions::NO_TICKET));
});

run_test!(clear_ctx_options, |method, _| {
    let mut ctx = SslContext::builder(method).unwrap();
    ctx.set_options(SslOptions::ALL);
    let opts = ctx.clear_options(SslOptions::ALL);
    assert!(!opts.contains(SslOptions::ALL));
});

#[test]
fn test_write() {
    let (_s, stream) = Server::new();
    let ctx = SslContext::builder(SslMethod::tls()).unwrap();
    let mut stream = Ssl::new(&ctx.build()).unwrap().connect(stream).unwrap();
    stream.write_all("hello".as_bytes()).unwrap();
    stream.flush().unwrap();
    stream.write_all(" there".as_bytes()).unwrap();
    stream.flush().unwrap();
}

#[test]
fn zero_length_buffers() {
    let (_s, stream) = Server::new();
    let ctx = SslContext::builder(SslMethod::tls()).unwrap();
    let mut stream = Ssl::new(&ctx.build()).unwrap().connect(stream).unwrap();

    assert_eq!(stream.write(b"").unwrap(), 0);
    assert_eq!(stream.read(&mut []).unwrap(), 0);
}

run_test!(get_peer_certificate, |method, stream| {
    let ctx = SslContext::builder(method).unwrap();
    let stream = Ssl::new(&ctx.build()).unwrap().connect(stream).unwrap();
    let cert = stream.ssl().peer_certificate().unwrap();
    let fingerprint = cert.digest(MessageDigest::sha1()).unwrap();
    let node_hash_str = "59172d9313e84459bcff27f967e79e6e9217e584";
    let node_id = Vec::from_hex(node_hash_str).unwrap();
    assert_eq!(node_id, &*fingerprint)
});

#[test]
fn test_read() {
    let (_s, tcp) = Server::new();
    let ctx = SslContext::builder(SslMethod::tls()).unwrap();
    let mut stream = Ssl::new(&ctx.build()).unwrap().connect(tcp).unwrap();
    stream.write_all("GET /\r\n\r\n".as_bytes()).unwrap();
    stream.flush().unwrap();
    io::copy(&mut stream, &mut io::sink())
        .ok()
        .expect("read error");
}

#[test]
fn test_pending() {
    let (_s, tcp) = Server::new();
    let ctx = SslContext::builder(SslMethod::tls()).unwrap();
    let mut stream = Ssl::new(&ctx.build()).unwrap().connect(tcp).unwrap();
    stream.write_all("GET /\r\n\r\n".as_bytes()).unwrap();
    stream.flush().unwrap();

    // wait for the response and read first byte...
    let mut buf = [0u8; 16 * 1024];
    stream.read(&mut buf[..1]).unwrap();

    let pending = stream.ssl().pending();
    let len = stream.read(&mut buf[1..]).unwrap();

    assert_eq!(pending, len);

    stream.read(&mut buf[..1]).unwrap();

    let pending = stream.ssl().pending();
    let len = stream.read(&mut buf[1..]).unwrap();
    assert_eq!(pending, len);
}

#[test]
fn test_state() {
    let (_s, tcp) = Server::new();
    let ctx = SslContext::builder(SslMethod::tls()).unwrap();
    let stream = Ssl::new(&ctx.build()).unwrap().connect(tcp).unwrap();
    assert_eq!(stream.ssl().state_string(), "SSLOK ");
    assert_eq!(
        stream.ssl().state_string_long(),
        "SSL negotiation finished successfully"
    );
}

/// Tests that connecting with the client using ALPN, but the server not does not
/// break the existing connection behavior.
#[test]
#[cfg(any(ossl102, libressl261))]
fn test_connect_with_unilateral_alpn() {
    let (_s, stream) = Server::new();
    let mut ctx = SslContext::builder(SslMethod::tls()).unwrap();
    ctx.set_verify(SslVerifyMode::PEER);
    ctx.set_alpn_protos(b"\x08http/1.1\x08spdy/3.1").unwrap();
    match ctx.set_ca_file(&Path::new("test/root-ca.pem")) {
        Ok(_) => {}
        Err(err) => panic!("Unexpected error {:?}", err),
    }
    let stream = match Ssl::new(&ctx.build()).unwrap().connect(stream) {
        Ok(stream) => stream,
        Err(err) => panic!("Expected success, got {:?}", err),
    };
    // Since the socket to which we connected is not configured to use ALPN,
    // there should be no selected protocol...
    assert!(stream.ssl().selected_alpn_protocol().is_none());
}

/// Tests that when both the client as well as the server use ALPN and their
/// lists of supported protocols have an overlap, the correct protocol is chosen.
#[test]
#[cfg(any(ossl102, libressl261))]
fn test_connect_with_alpn_successful_multiple_matching() {
    let (_s, stream) = Server::new_alpn();
    let mut ctx = SslContext::builder(SslMethod::tls()).unwrap();
    ctx.set_verify(SslVerifyMode::PEER);
    ctx.set_alpn_protos(b"\x08http/1.1\x08spdy/3.1").unwrap();
    match ctx.set_ca_file(&Path::new("test/root-ca.pem")) {
        Ok(_) => {}
        Err(err) => panic!("Unexpected error {:?}", err),
    }
    let stream = match Ssl::new(&ctx.build()).unwrap().connect(stream) {
        Ok(stream) => stream,
        Err(err) => panic!("Expected success, got {:?}", err),
    };
    // The server prefers "http/1.1", so that is chosen, even though the client
    // would prefer "spdy/3.1"
    assert_eq!(b"http/1.1", stream.ssl().selected_alpn_protocol().unwrap());
}

/// Tests that when both the client as well as the server use ALPN and their
/// lists of supported protocols have an overlap -- with only ONE protocol
/// being valid for both.
#[test]
#[cfg(any(ossl102, libressl261))]
fn test_connect_with_alpn_successful_single_match() {
    let (_s, stream) = Server::new_alpn();
    let mut ctx = SslContext::builder(SslMethod::tls()).unwrap();
    ctx.set_verify(SslVerifyMode::PEER);
    ctx.set_alpn_protos(b"\x08spdy/3.1").unwrap();
    match ctx.set_ca_file(&Path::new("test/root-ca.pem")) {
        Ok(_) => {}
        Err(err) => panic!("Unexpected error {:?}", err),
    }
    let stream = match Ssl::new(&ctx.build()).unwrap().connect(stream) {
        Ok(stream) => stream,
        Err(err) => panic!("Expected success, got {:?}", err),
    };
    // The client now only supports one of the server's protocols, so that one
    // is used.
    assert_eq!(b"spdy/3.1", stream.ssl().selected_alpn_protocol().unwrap());
}

#[derive(Debug)]
struct SocketRw {
    stream: UdpSocket
}

impl<'a> io::Write for &'a mut SocketRw {
    fn write(&mut self, buf: &[u8]) -> io::Result<usize> {
        self.stream.send(buf)
    }

    fn flush(&mut self) -> io::Result<()> {
        Ok(())
    }
}

impl<'a> io::Read for &'a mut SocketRw {
    fn read(&mut self, buf: &mut [u8]) -> io::Result<usize> {
        self.stream.recv(buf)
    }
}

/// Tests that when both the client as well as the server use SRTP and their
/// lists of supported protocols have an overlap -- with only ONE protocol
/// being valid for both.
#[test]
#[cfg(any(ossl102, libressl261))]
fn test_connect_with_srtp_successful_single_match() {
    let (mut server, stream) = Server::new_srtp();
    let mut rw = SocketRw { stream };
    for _ in 0..20 {
        println!("trying to connect");
        let mut ctx = SslContext::builder(SslMethod::dtls()).unwrap();
        ctx.set_verify(SslVerifyMode::PEER);
        ctx.set_tlsext_use_srtp("SRTP_AES128_CM_SHA1_80:SRTP_AES128_CM_SHA1_32").unwrap();
        match ctx.set_ca_file(&Path::new("test/root-ca.pem")) {
            Ok(_) => {}
            Err(err) => panic!("Unexpected error {:?}", err),
        }

        match Ssl::new(&ctx.build()).unwrap().connect(&mut rw) {
            Ok(stream) => {

                // The client now only supports one of the server's protocols, so that one
                // is used.
                let srtp_profile = stream.ssl().selected_srtp_profile().unwrap();
                assert_eq!("SRTP_AES128_CM_SHA1_80", srtp_profile.name);
                assert_eq!(SrtpProfileId::SRTP_AES128_CM_SHA1_80, srtp_profile.id);
                return;
            }
            Err(err) => {

                if let Some(exit_status) = server.p.try_wait().expect("try_wait") {
                    panic!("server exited: {}, {}", exit_status,err);
                }
                thread::sleep(Duration::from_millis(100));
            }
        };
    }
    panic!("never success");
}


/// Tests that when the `SslStream` is created as a server stream, the protocols
/// are correctly advertised to the client.
#[test]
#[cfg(any(ossl102, libressl261))]
fn test_alpn_server_advertise_multiple() {
    let listener = TcpListener::bind("127.0.0.1:0").unwrap();
    let localhost = listener.local_addr().unwrap();
    // We create a different context instance for the server...
    let listener_ctx = {
        let mut ctx = SslContext::builder(SslMethod::tls()).unwrap();
        ctx.set_alpn_select_callback(|_, client| {
            ssl::select_next_proto(b"\x08http/1.1\x08spdy/3.1", client).ok_or(ssl::AlpnError::NOACK)
        });
        assert!(
            ctx.set_certificate_file(&Path::new("test/cert.pem"), SslFiletype::PEM)
                .is_ok()
        );
        ctx.set_private_key_file(&Path::new("test/key.pem"), SslFiletype::PEM)
            .unwrap();
        ctx.build()
    };
    // Have the listener wait on the connection in a different thread.
    let guard = thread::spawn(move || {
        let (stream, _) = listener.accept().unwrap();
        let mut stream = Ssl::new(&listener_ctx).unwrap().accept(stream).unwrap();
        stream.write_all(&[0]).unwrap();
    });

    let mut ctx = SslContext::builder(SslMethod::tls()).unwrap();
    ctx.set_verify(SslVerifyMode::PEER);
    ctx.set_alpn_protos(b"\x08spdy/3.1").unwrap();
    match ctx.set_ca_file(&Path::new("test/root-ca.pem")) {
        Ok(_) => {}
        Err(err) => panic!("Unexpected error {:?}", err),
    }
    // Now connect to the socket and make sure the protocol negotiation works...
    let stream = TcpStream::connect(localhost).unwrap();
    let mut stream = match Ssl::new(&ctx.build()).unwrap().connect(stream) {
        Ok(stream) => stream,
        Err(err) => panic!("Expected success, got {:?}", err),
    };
    // SPDY is selected since that's the only thing the client supports.
    assert_eq!(b"spdy/3.1", stream.ssl().selected_alpn_protocol().unwrap());
    let mut buf = [0];
    stream.read_exact(&mut buf).unwrap();

    guard.join().unwrap();
}

#[test]
#[cfg(any(ossl110))]
fn test_alpn_server_select_none_fatal() {
    let listener = TcpListener::bind("127.0.0.1:0").unwrap();
    let localhost = listener.local_addr().unwrap();
    // We create a different context instance for the server...
    let listener_ctx = {
        let mut ctx = SslContext::builder(SslMethod::tls()).unwrap();
        ctx.set_alpn_select_callback(|_, client| {
            ssl::select_next_proto(b"\x08http/1.1\x08spdy/3.1", client)
                .ok_or(ssl::AlpnError::ALERT_FATAL)
        });
        assert!(
            ctx.set_certificate_file(&Path::new("test/cert.pem"), SslFiletype::PEM)
                .is_ok()
        );
        ctx.set_private_key_file(&Path::new("test/key.pem"), SslFiletype::PEM)
            .unwrap();
        ctx.build()
    };
    // Have the listener wait on the connection in a different thread.
    thread::spawn(move || {
        let (stream, _) = listener.accept().unwrap();
        Ssl::new(&listener_ctx).unwrap().accept(stream).unwrap_err();
    });

    let mut ctx = SslContext::builder(SslMethod::tls()).unwrap();
    ctx.set_verify(SslVerifyMode::PEER);
    ctx.set_alpn_protos(b"\x06http/2").unwrap();
    ctx.set_ca_file(&Path::new("test/root-ca.pem")).unwrap();
    let stream = TcpStream::connect(localhost).unwrap();
    Ssl::new(&ctx.build()).unwrap().connect(stream).unwrap_err();
}

#[test]
#[cfg(any(ossl102, libressl261))]
fn test_alpn_server_select_none() {
    let listener = TcpListener::bind("127.0.0.1:0").unwrap();
    let localhost = listener.local_addr().unwrap();
    // We create a different context instance for the server...
    let listener_ctx = {
        let mut ctx = SslContext::builder(SslMethod::tls()).unwrap();
        ctx.set_alpn_select_callback(|_, client| {
            ssl::select_next_proto(b"\x08http/1.1\x08spdy/3.1", client).ok_or(ssl::AlpnError::NOACK)
        });
        assert!(
            ctx.set_certificate_file(&Path::new("test/cert.pem"), SslFiletype::PEM)
                .is_ok()
        );
        ctx.set_private_key_file(&Path::new("test/key.pem"), SslFiletype::PEM)
            .unwrap();
        ctx.build()
    };
    // Have the listener wait on the connection in a different thread.
    let guard = thread::spawn(move || {
        let (stream, _) = listener.accept().unwrap();
        let mut stream = Ssl::new(&listener_ctx).unwrap().accept(stream).unwrap();
        stream.write_all(&[0]).unwrap();
    });

    let mut ctx = SslContext::builder(SslMethod::tls()).unwrap();
    ctx.set_verify(SslVerifyMode::PEER);
    ctx.set_alpn_protos(b"\x06http/2").unwrap();
    ctx.set_ca_file(&Path::new("test/root-ca.pem")).unwrap();
    // Now connect to the socket and make sure the protocol negotiation works...
    let stream = TcpStream::connect(localhost).unwrap();
    let mut stream = Ssl::new(&ctx.build()).unwrap().connect(stream).unwrap();

    // Since the protocols from the server and client don't overlap at all, no protocol is selected
    assert_eq!(None, stream.ssl().selected_alpn_protocol());

    let mut buf = [0];
    stream.read_exact(&mut buf).unwrap();

    guard.join().unwrap();
}

#[test]
#[should_panic(expected = "blammo")]
fn write_panic() {
    struct ExplodingStream(TcpStream);

    impl Read for ExplodingStream {
        fn read(&mut self, buf: &mut [u8]) -> io::Result<usize> {
            self.0.read(buf)
        }
    }

    impl Write for ExplodingStream {
        fn write(&mut self, _: &[u8]) -> io::Result<usize> {
            panic!("blammo");
        }

        fn flush(&mut self) -> io::Result<()> {
            self.0.flush()
        }
    }

    let (_s, stream) = Server::new();
    let stream = ExplodingStream(stream);

    let ctx = SslContext::builder(SslMethod::tls()).unwrap();
    let _ = Ssl::new(&ctx.build()).unwrap().connect(stream);
}

#[test]
#[should_panic(expected = "blammo")]
fn read_panic() {
    struct ExplodingStream(TcpStream);

    impl Read for ExplodingStream {
        fn read(&mut self, _: &mut [u8]) -> io::Result<usize> {
            panic!("blammo");
        }
    }

    impl Write for ExplodingStream {
        fn write(&mut self, buf: &[u8]) -> io::Result<usize> {
            self.0.write(buf)
        }

        fn flush(&mut self) -> io::Result<()> {
            self.0.flush()
        }
    }

    let (_s, stream) = Server::new();
    let stream = ExplodingStream(stream);

    let ctx = SslContext::builder(SslMethod::tls()).unwrap();
    let _ = Ssl::new(&ctx.build()).unwrap().connect(stream);
}

#[test]
#[should_panic(expected = "blammo")]
fn flush_panic() {
    struct ExplodingStream(TcpStream);

    impl Read for ExplodingStream {
        fn read(&mut self, buf: &mut [u8]) -> io::Result<usize> {
            self.0.read(buf)
        }
    }

    impl Write for ExplodingStream {
        fn write(&mut self, buf: &[u8]) -> io::Result<usize> {
            self.0.write(buf)
        }

        fn flush(&mut self) -> io::Result<()> {
            panic!("blammo");
        }
    }

    let (_s, stream) = Server::new();
    let stream = ExplodingStream(stream);

    let ctx = SslContext::builder(SslMethod::tls()).unwrap();
    let mut stream = Ssl::new(&ctx.build())
        .unwrap()
        .connect(stream)
        .ok()
        .unwrap();
    let _ = stream.flush();
}

#[test]
fn refcount_ssl_context() {
    let mut ssl = {
        let ctx = SslContext::builder(SslMethod::tls()).unwrap();
        ssl::Ssl::new(&ctx.build()).unwrap()
    };

    {
        let new_ctx_a = SslContext::builder(SslMethod::tls()).unwrap().build();
        let _new_ctx_b = ssl.set_ssl_context(&new_ctx_a);
    }
}

#[test]
#[cfg_attr(libressl250, ignore)]
#[cfg_attr(all(target_os = "macos", feature = "vendored"), ignore)]
fn default_verify_paths() {
    let mut ctx = SslContext::builder(SslMethod::tls()).unwrap();
    ctx.set_default_verify_paths().unwrap();
    ctx.set_verify(SslVerifyMode::PEER);
    let ctx = ctx.build();
    let s = TcpStream::connect("google.com:443").unwrap();
    let mut ssl = Ssl::new(&ctx).unwrap();
    ssl.set_hostname("google.com").unwrap();
    let mut socket = ssl.connect(s).unwrap();

    socket.write_all(b"GET / HTTP/1.0\r\n\r\n").unwrap();
    let mut result = vec![];
    socket.read_to_end(&mut result).unwrap();

    println!("{}", String::from_utf8_lossy(&result));
    assert!(result.starts_with(b"HTTP/1.0"));
    assert!(result.ends_with(b"</HTML>\r\n") || result.ends_with(b"</html>"));
}

#[test]
fn add_extra_chain_cert() {
    let cert = include_bytes!("../../test/cert.pem");
    let cert = X509::from_pem(cert).unwrap();
    let mut ctx = SslContext::builder(SslMethod::tls()).unwrap();
    ctx.add_extra_chain_cert(cert).unwrap();
}

#[test]
#[cfg(any(ossl102, ossl110))]
#[cfg_attr(all(target_os = "macos", feature = "vendored"), ignore)]
fn verify_valid_hostname() {
    let mut ctx = SslContext::builder(SslMethod::tls()).unwrap();
    ctx.set_default_verify_paths().unwrap();
    ctx.set_verify(SslVerifyMode::PEER);

    let mut ssl = Ssl::new(&ctx.build()).unwrap();
    ssl.param_mut()
        .set_hostflags(X509CheckFlags::NO_PARTIAL_WILDCARDS);
    ssl.param_mut().set_host("google.com").unwrap();
    ssl.set_hostname("google.com").unwrap();

    let s = TcpStream::connect("google.com:443").unwrap();
    let mut socket = ssl.connect(s).unwrap();

    socket.write_all(b"GET / HTTP/1.0\r\n\r\n").unwrap();
    let mut result = vec![];
    socket.read_to_end(&mut result).unwrap();

    println!("{}", String::from_utf8_lossy(&result));
    assert!(result.starts_with(b"HTTP/1.0"));
    assert!(result.ends_with(b"</HTML>\r\n") || result.ends_with(b"</html>"));
}

#[test]
#[cfg(any(ossl102, ossl110))]
fn verify_invalid_hostname() {
    let mut ctx = SslContext::builder(SslMethod::tls()).unwrap();
    ctx.set_default_verify_paths().unwrap();
    ctx.set_verify(SslVerifyMode::PEER);

    let mut ssl = Ssl::new(&ctx.build()).unwrap();
    ssl.param_mut()
        .set_hostflags(X509CheckFlags::NO_PARTIAL_WILDCARDS);
    ssl.param_mut().set_host("foobar.com").unwrap();

    let s = TcpStream::connect("google.com:443").unwrap();
    assert!(ssl.connect(s).is_err());
}

#[test]
#[cfg_attr(libressl250, ignore)]
#[cfg_attr(all(target_os = "macos", feature = "vendored"), ignore)]
fn connector_valid_hostname() {
    let connector = SslConnector::builder(SslMethod::tls()).unwrap().build();

    let s = TcpStream::connect("google.com:443").unwrap();
    let mut socket = connector.connect("google.com", s).unwrap();

    socket.write_all(b"GET / HTTP/1.0\r\n\r\n").unwrap();
    let mut result = vec![];
    socket.read_to_end(&mut result).unwrap();

    println!("{}", String::from_utf8_lossy(&result));
    assert!(result.starts_with(b"HTTP/1.0"));
    assert!(result.ends_with(b"</HTML>\r\n") || result.ends_with(b"</html>"));
}

#[test]
#[cfg_attr(all(target_os = "macos", feature = "vendored"), ignore)]
fn connector_invalid_hostname() {
    let connector = SslConnector::builder(SslMethod::tls()).unwrap().build();

    let s = TcpStream::connect("google.com:443").unwrap();
    assert!(connector.connect("foobar.com", s).is_err());
}

#[test]
#[cfg_attr(libressl250, ignore)]
#[cfg_attr(all(target_os = "macos", feature = "vendored"), ignore)]
fn connector_invalid_no_hostname_verification() {
    let connector = SslConnector::builder(SslMethod::tls()).unwrap().build();

    let s = TcpStream::connect("google.com:443").unwrap();
    connector
        .configure()
        .unwrap()
        .verify_hostname(false)
        .connect("foobar.com", s)
        .unwrap();
}

#[test]
fn connector_no_hostname_still_verifies() {
    let (_s, tcp) = Server::new();

    let connector = SslConnector::builder(SslMethod::tls()).unwrap().build();

    assert!(
        connector
            .configure()
            .unwrap()
            .verify_hostname(false)
            .connect("fizzbuzz.com", tcp)
            .is_err()
    );
}

#[test]
fn connector_no_hostname_can_disable_verify() {
    let (_s, tcp) = Server::new();

    let mut connector = SslConnector::builder(SslMethod::tls()).unwrap();
    connector.set_verify(SslVerifyMode::NONE);
    let connector = connector.build();

    connector
        .configure()
        .unwrap()
        .verify_hostname(false)
        .connect("foobar.com", tcp)
        .unwrap();
}

#[test]
fn connector_client_server_mozilla_intermediate() {
    let listener = TcpListener::bind("127.0.0.1:1234").unwrap();
    let port = listener.local_addr().unwrap().port();

    let t = thread::spawn(move || {
        let key = PKey::private_key_from_pem(KEY).unwrap();
        let cert = X509::from_pem(CERT).unwrap();
        let mut acceptor = SslAcceptor::mozilla_intermediate(SslMethod::tls()).unwrap();
        acceptor.set_private_key(&key).unwrap();
        acceptor.set_certificate(&cert).unwrap();
        let acceptor = acceptor.build();
        let stream = listener.accept().unwrap().0;
        let mut stream = acceptor.accept(stream).unwrap();

        stream.write_all(b"hello").unwrap();
    });

    let mut connector = SslConnector::builder(SslMethod::tls()).unwrap();
    connector.set_ca_file("test/root-ca.pem").unwrap();
    let connector = connector.build();

    let stream = TcpStream::connect(("127.0.0.1", port)).unwrap();
    let mut stream = connector.connect("foobar.com", stream).unwrap();

    let mut buf = [0; 5];
    stream.read_exact(&mut buf).unwrap();
    assert_eq!(b"hello", &buf);

    t.join().unwrap();
}

#[test]
fn connector_client_server_mozilla_modern() {
    let listener = TcpListener::bind("127.0.0.1:0").unwrap();
    let port = listener.local_addr().unwrap().port();

    let t = thread::spawn(move || {
        let key = PKey::private_key_from_pem(KEY).unwrap();
        let cert = X509::from_pem(CERT).unwrap();
        let mut acceptor = SslAcceptor::mozilla_intermediate(SslMethod::tls()).unwrap();
        acceptor.set_private_key(&key).unwrap();
        acceptor.set_certificate(&cert).unwrap();
        let acceptor = acceptor.build();
        let stream = listener.accept().unwrap().0;
        let mut stream = acceptor.accept(stream).unwrap();

        stream.write_all(b"hello").unwrap();
    });

    let mut connector = SslConnector::builder(SslMethod::tls()).unwrap();
    connector.set_ca_file("test/root-ca.pem").unwrap();
    let connector = connector.build();

    let stream = TcpStream::connect(("127.0.0.1", port)).unwrap();
    let mut stream = connector.connect("foobar.com", stream).unwrap();

    let mut buf = [0; 5];
    stream.read_exact(&mut buf).unwrap();
    assert_eq!(b"hello", &buf);

    t.join().unwrap();
}

#[test]
fn shutdown() {
    let listener = TcpListener::bind("127.0.0.1:0").unwrap();
    let port = listener.local_addr().unwrap().port();

    let guard = thread::spawn(move || {
        let stream = listener.accept().unwrap().0;
        let mut ctx = SslContext::builder(SslMethod::tls()).unwrap();
        ctx.set_certificate_file(&Path::new("test/cert.pem"), SslFiletype::PEM)
            .unwrap();
        ctx.set_private_key_file(&Path::new("test/key.pem"), SslFiletype::PEM)
            .unwrap();
        let ssl = Ssl::new(&ctx.build()).unwrap();
        let mut stream = ssl.accept(stream).unwrap();

        stream.write_all(b"hello").unwrap();
        let mut buf = [0; 1];
        assert_eq!(stream.read(&mut buf).unwrap(), 0);
        assert_eq!(stream.shutdown().unwrap(), ShutdownResult::Received);
    });

    let stream = TcpStream::connect(("127.0.0.1", port)).unwrap();
    let ctx = SslContext::builder(SslMethod::tls()).unwrap();
    let ssl = Ssl::new(&ctx.build()).unwrap();
    let mut stream = ssl.connect(stream).unwrap();

    let mut buf = [0; 5];
    stream.read_exact(&mut buf).unwrap();
    assert_eq!(b"hello", &buf);

    assert_eq!(stream.get_shutdown(), ShutdownState::empty());
    assert_eq!(stream.shutdown().unwrap(), ShutdownResult::Sent);
    assert_eq!(stream.get_shutdown(), ShutdownState::SENT);
    assert_eq!(stream.shutdown().unwrap(), ShutdownResult::Received);
    assert_eq!(
        stream.get_shutdown(),
        ShutdownState::SENT | ShutdownState::RECEIVED
    );

    guard.join().unwrap();
}

#[test]
fn client_ca_list() {
    let names = X509Name::load_client_ca_file("test/root-ca.pem").unwrap();
    assert_eq!(names.len(), 1);

    let mut ctx = SslContext::builder(SslMethod::tls()).unwrap();
    ctx.set_client_ca_list(names);
}

#[test]
fn cert_store() {
    let (_s, tcp) = Server::new();

    let cert = X509::from_pem(ROOT_CERT).unwrap();

    let mut ctx = SslConnector::builder(SslMethod::tls()).unwrap();
    ctx.cert_store_mut().add_cert(cert).unwrap();
    let ctx = ctx.build();

    ctx.connect("foobar.com", tcp).unwrap();
}

#[test]
fn tmp_dh_callback() {
    static CALLED_BACK: AtomicBool = ATOMIC_BOOL_INIT;

    let listener = TcpListener::bind("127.0.0.1:0").unwrap();
    let port = listener.local_addr().unwrap().port();

    let guard = thread::spawn(move || {
        let stream = listener.accept().unwrap().0;
        let mut ctx = SslContext::builder(SslMethod::tls()).unwrap();
        ctx.set_certificate_file(&Path::new("test/cert.pem"), SslFiletype::PEM)
            .unwrap();
        ctx.set_private_key_file(&Path::new("test/key.pem"), SslFiletype::PEM)
            .unwrap();
        ctx.set_tmp_dh_callback(|_, _, _| {
            CALLED_BACK.store(true, Ordering::SeqCst);
            let dh = include_bytes!("../../test/dhparams.pem");
            Dh::params_from_pem(dh)
        });
        let ssl = Ssl::new(&ctx.build()).unwrap();
        let mut stream = ssl.accept(stream).unwrap();
        stream.write_all(&[0]).unwrap();
    });

    let stream = TcpStream::connect(("127.0.0.1", port)).unwrap();
    let mut ctx = SslContext::builder(SslMethod::tls()).unwrap();
    // TLS 1.3 has no DH suites, so make sure we don't pick that version
    #[cfg(ossl111)]
    ctx.set_options(super::SslOptions::NO_TLSV1_3);
    ctx.set_cipher_list("EDH").unwrap();
    let ssl = Ssl::new(&ctx.build()).unwrap();
    let mut stream = ssl.connect(stream).unwrap();

    stream.read_exact(&mut [0]).unwrap();

    assert!(CALLED_BACK.load(Ordering::SeqCst));

    guard.join().unwrap();
}

#[test]
#[cfg(all(ossl101, not(ossl110)))]
fn tmp_ecdh_callback() {
    use ec::EcKey;
    use nid::Nid;

    static CALLED_BACK: AtomicBool = ATOMIC_BOOL_INIT;

    let listener = TcpListener::bind("127.0.0.1:0").unwrap();
    let port = listener.local_addr().unwrap().port();

    let guard = thread::spawn(move || {
        let stream = listener.accept().unwrap().0;
        let mut ctx = SslContext::builder(SslMethod::tls()).unwrap();
        ctx.set_certificate_file(&Path::new("test/cert.pem"), SslFiletype::PEM)
            .unwrap();
        ctx.set_private_key_file(&Path::new("test/key.pem"), SslFiletype::PEM)
            .unwrap();
        ctx.set_tmp_ecdh_callback(|_, _, _| {
            CALLED_BACK.store(true, Ordering::SeqCst);
            EcKey::from_curve_name(Nid::X9_62_PRIME256V1)
        });
        let ssl = Ssl::new(&ctx.build()).unwrap();
        let mut stream = ssl.accept(stream).unwrap();
        stream.write_all(&[0]).unwrap();
    });

    let stream = TcpStream::connect(("127.0.0.1", port)).unwrap();
    let mut ctx = SslContext::builder(SslMethod::tls()).unwrap();
    ctx.set_cipher_list("ECDH").unwrap();
    let ssl = Ssl::new(&ctx.build()).unwrap();
    let mut stream = ssl.connect(stream).unwrap();
    stream.read_exact(&mut [0]).unwrap();

    assert!(CALLED_BACK.load(Ordering::SeqCst));

    guard.join().unwrap();
}

#[test]
fn tmp_dh_callback_ssl() {
    static CALLED_BACK: AtomicBool = ATOMIC_BOOL_INIT;

    let listener = TcpListener::bind("127.0.0.1:0").unwrap();
    let port = listener.local_addr().unwrap().port();

    let guard = thread::spawn(move || {
        let stream = listener.accept().unwrap().0;
        let mut ctx = SslContext::builder(SslMethod::tls()).unwrap();
        ctx.set_certificate_file(&Path::new("test/cert.pem"), SslFiletype::PEM)
            .unwrap();
        ctx.set_private_key_file(&Path::new("test/key.pem"), SslFiletype::PEM)
            .unwrap();
        let mut ssl = Ssl::new(&ctx.build()).unwrap();
        ssl.set_tmp_dh_callback(|_, _, _| {
            CALLED_BACK.store(true, Ordering::SeqCst);
            let dh = include_bytes!("../../test/dhparams.pem");
            Dh::params_from_pem(dh)
        });
        let mut stream = ssl.accept(stream).unwrap();
        stream.write_all(&[0]).unwrap();
    });

    let stream = TcpStream::connect(("127.0.0.1", port)).unwrap();
    let mut ctx = SslContext::builder(SslMethod::tls()).unwrap();
    // TLS 1.3 has no DH suites, so make sure we don't pick that version
    #[cfg(ossl111)]
    ctx.set_options(super::SslOptions::NO_TLSV1_3);
    ctx.set_cipher_list("EDH").unwrap();
    let ssl = Ssl::new(&ctx.build()).unwrap();
    let mut stream = ssl.connect(stream).unwrap();
    stream.read_exact(&mut [0]).unwrap();

    assert!(CALLED_BACK.load(Ordering::SeqCst));

    guard.join().unwrap();
}

#[test]
#[cfg(all(ossl101, not(ossl110)))]
fn tmp_ecdh_callback_ssl() {
    use ec::EcKey;
    use nid::Nid;

    static CALLED_BACK: AtomicBool = ATOMIC_BOOL_INIT;

    let listener = TcpListener::bind("127.0.0.1:0").unwrap();
    let port = listener.local_addr().unwrap().port();

    let guard = thread::spawn(move || {
        let stream = listener.accept().unwrap().0;
        let mut ctx = SslContext::builder(SslMethod::tls()).unwrap();
        ctx.set_certificate_file(&Path::new("test/cert.pem"), SslFiletype::PEM)
            .unwrap();
        ctx.set_private_key_file(&Path::new("test/key.pem"), SslFiletype::PEM)
            .unwrap();
        let mut ssl = Ssl::new(&ctx.build()).unwrap();
        ssl.set_tmp_ecdh_callback(|_, _, _| {
            CALLED_BACK.store(true, Ordering::SeqCst);
            EcKey::from_curve_name(Nid::X9_62_PRIME256V1)
        });
        let mut stream = ssl.accept(stream).unwrap();
        stream.write_all(&[0]).unwrap();
    });

    let stream = TcpStream::connect(("127.0.0.1", port)).unwrap();
    let mut ctx = SslContext::builder(SslMethod::tls()).unwrap();
    ctx.set_cipher_list("ECDH").unwrap();
    let ssl = Ssl::new(&ctx.build()).unwrap();
    let mut stream = ssl.connect(stream).unwrap();
    stream.read_exact(&mut [0]).unwrap();

    assert!(CALLED_BACK.load(Ordering::SeqCst));

    guard.join().unwrap();
}

#[test]
fn idle_session() {
    let ctx = SslContext::builder(SslMethod::tls()).unwrap().build();
    let ssl = Ssl::new(&ctx).unwrap();
    assert!(ssl.session().is_none());
}

#[test]
#[cfg_attr(libressl250, ignore)]
#[cfg_attr(all(target_os = "macos", feature = "vendored"), ignore)]
fn active_session() {
    let connector = SslConnector::builder(SslMethod::tls()).unwrap().build();

    let s = TcpStream::connect("google.com:443").unwrap();
    let socket = connector.connect("google.com", s).unwrap();
    let session = socket.ssl().session().unwrap();
    let len = session.master_key_len();
    let mut buf = vec![0; len - 1];
    let copied = session.master_key(&mut buf);
    assert_eq!(copied, buf.len());
    let mut buf = vec![0; len + 1];
    let copied = session.master_key(&mut buf);
    assert_eq!(copied, len);
}

#[test]
fn status_callbacks() {
    static CALLED_BACK_SERVER: AtomicBool = ATOMIC_BOOL_INIT;
    static CALLED_BACK_CLIENT: AtomicBool = ATOMIC_BOOL_INIT;

    let listener = TcpListener::bind("127.0.0.1:12345").unwrap();
    let port = listener.local_addr().unwrap().port();

    let guard = thread::spawn(move || {
        let stream = listener.accept().unwrap().0;
        let mut ctx = SslContext::builder(SslMethod::tls()).unwrap();
        ctx.set_certificate_file(&Path::new("test/cert.pem"), SslFiletype::PEM)
            .unwrap();
        ctx.set_private_key_file(&Path::new("test/key.pem"), SslFiletype::PEM)
            .unwrap();
        ctx.set_status_callback(|ssl| {
            CALLED_BACK_SERVER.store(true, Ordering::SeqCst);
            let response = OcspResponse::create(OcspResponseStatus::UNAUTHORIZED, None).unwrap();
            let response = response.to_der().unwrap();
            ssl.set_ocsp_status(&response).unwrap();
            Ok(true)
        }).unwrap();
        let ssl = Ssl::new(&ctx.build()).unwrap();
        let mut stream = ssl.accept(stream).unwrap();
        stream.write_all(&[0]).unwrap();
    });

    let stream = TcpStream::connect(("127.0.0.1", port)).unwrap();
    let mut ctx = SslContext::builder(SslMethod::tls()).unwrap();
    ctx.set_status_callback(|ssl| {
        CALLED_BACK_CLIENT.store(true, Ordering::SeqCst);
        let response = OcspResponse::from_der(ssl.ocsp_status().unwrap()).unwrap();
        assert_eq!(response.status(), OcspResponseStatus::UNAUTHORIZED);
        Ok(true)
    }).unwrap();
    let mut ssl = Ssl::new(&ctx.build()).unwrap();
    ssl.set_status_type(StatusType::OCSP).unwrap();
    let mut stream = ssl.connect(stream).unwrap();
    let mut buf = [0];
    stream.read_exact(&mut buf).unwrap();

    assert!(CALLED_BACK_SERVER.load(Ordering::SeqCst));
    assert!(CALLED_BACK_CLIENT.load(Ordering::SeqCst));

    guard.join().unwrap();
}

#[test]
fn new_session_callback() {
    static CALLED_BACK: AtomicBool = ATOMIC_BOOL_INIT;

    let listener = TcpListener::bind("127.0.0.1:0").unwrap();
    let port = listener.local_addr().unwrap().port();

    let guard = thread::spawn(move || {
        let stream = listener.accept().unwrap().0;
        let mut ctx = SslContext::builder(SslMethod::tls()).unwrap();
        ctx.set_certificate_file(&Path::new("test/cert.pem"), SslFiletype::PEM)
            .unwrap();
        ctx.set_private_key_file(&Path::new("test/key.pem"), SslFiletype::PEM)
            .unwrap();
        ctx.set_session_id_context(b"foo").unwrap();
        let ssl = Ssl::new(&ctx.build()).unwrap();
        let mut stream = ssl.accept(stream).unwrap();
        stream.write_all(&[0]).unwrap();
    });

    let stream = TcpStream::connect(("127.0.0.1", port)).unwrap();
    let mut ctx = SslContext::builder(SslMethod::tls()).unwrap();
    ctx.set_session_cache_mode(SslSessionCacheMode::CLIENT | SslSessionCacheMode::NO_INTERNAL);
    ctx.set_new_session_callback(|_, _| CALLED_BACK.store(true, Ordering::SeqCst));
    let ssl = Ssl::new(&ctx.build()).unwrap();
    let mut stream = ssl.connect(stream).unwrap();
    stream.read_exact(&mut [0]).unwrap();

    assert!(CALLED_BACK.load(Ordering::SeqCst));

    guard.join().unwrap();
}

#[test]
fn keying_export() {
    let listener = TcpListener::bind("127.0.0.1:0").unwrap();
    let addr = listener.local_addr().unwrap();

    let label = "EXPERIMENTAL test";
    let context = b"my context";

    let guard = thread::spawn(move || {
        let stream = listener.accept().unwrap().0;
        let mut ctx = SslContext::builder(SslMethod::tls()).unwrap();
        ctx.set_certificate_file(&Path::new("test/cert.pem"), SslFiletype::PEM)
            .unwrap();
        ctx.set_private_key_file(&Path::new("test/key.pem"), SslFiletype::PEM)
            .unwrap();
        let ssl = Ssl::new(&ctx.build()).unwrap();
        let mut stream = ssl.accept(stream).unwrap();

        let mut buf = [0; 32];
        stream
            .ssl()
            .export_keying_material(&mut buf, label, Some(context))
            .unwrap();

        stream.write_all(&[0]).unwrap();

        buf
    });

    let stream = TcpStream::connect(addr).unwrap();
    let ctx = SslContext::builder(SslMethod::tls()).unwrap();
    let ssl = Ssl::new(&ctx.build()).unwrap();
    let mut stream = ssl.connect(stream).unwrap();

    let mut buf = [1; 32];
    stream
        .ssl()
        .export_keying_material(&mut buf, label, Some(context))
        .unwrap();

    stream.read_exact(&mut [0]).unwrap();

    let buf2 = guard.join().unwrap();

    assert_eq!(buf, buf2);
}

#[test]
#[cfg(any(ossl110, libressl261))]
fn no_version_overlap() {
    let listener = TcpListener::bind("127.0.0.1:0").unwrap();
    let addr = listener.local_addr().unwrap();

    let guard = thread::spawn(move || {
        let stream = listener.accept().unwrap().0;
        let mut ctx = SslContext::builder(SslMethod::tls()).unwrap();
        ctx.set_certificate_file(&Path::new("test/cert.pem"), SslFiletype::PEM)
            .unwrap();
        ctx.set_private_key_file(&Path::new("test/key.pem"), SslFiletype::PEM)
            .unwrap();
        ctx.set_max_proto_version(Some(SslVersion::TLS1_1)).unwrap();
        #[cfg(ossl110g)]
        assert_eq!(ctx.min_proto_version(), None);
        #[cfg(any(ossl110g, libressl270))]
        assert_eq!(ctx.max_proto_version(), Some(SslVersion::TLS1_1));
        let ssl = Ssl::new(&ctx.build()).unwrap();
        ssl.accept(stream).unwrap_err();
    });

    let stream = TcpStream::connect(addr).unwrap();
    let mut ctx = SslContext::builder(SslMethod::tls()).unwrap();
    ctx.set_min_proto_version(Some(SslVersion::TLS1_2)).unwrap();
    #[cfg(any(ossl110g, libressl270))]
    assert_eq!(ctx.min_proto_version(), Some(SslVersion::TLS1_2));
    #[cfg(ossl110g)]
    assert_eq!(ctx.max_proto_version(), None);
    let ssl = Ssl::new(&ctx.build()).unwrap();
    ssl.connect(stream).unwrap_err();

    guard.join().unwrap();
}

#[test]
#[cfg(ossl111)]
fn custom_extensions() {
    static FOUND_EXTENSION: AtomicBool = ATOMIC_BOOL_INIT;

    let listener = TcpListener::bind("127.0.0.1:0").unwrap();
    let addr = listener.local_addr().unwrap();

    let guard = thread::spawn(move || {
        let stream = listener.accept().unwrap().0;
        let mut ctx = SslContext::builder(SslMethod::tls()).unwrap();
        ctx.set_certificate_file(&Path::new("test/cert.pem"), SslFiletype::PEM)
            .unwrap();
        ctx.set_private_key_file(&Path::new("test/key.pem"), SslFiletype::PEM)
            .unwrap();
        ctx.add_custom_ext(
            12345,
            ssl::ExtensionContext::CLIENT_HELLO,
            |_, _, _| -> Result<Option<&'static [u8]>, _> { unreachable!() },
            |_, _, data, _| {
                FOUND_EXTENSION.store(data == b"hello", Ordering::SeqCst);
                Ok(())
            },
        ).unwrap();
        let ssl = Ssl::new(&ctx.build()).unwrap();
        let mut stream = ssl.accept(stream).unwrap();
        stream.write_all(&[0]).unwrap();
    });

    let stream = TcpStream::connect(addr).unwrap();
    let mut ctx = SslContext::builder(SslMethod::tls()).unwrap();
    ctx.add_custom_ext(
        12345,
        ssl::ExtensionContext::CLIENT_HELLO,
        |_, _, _| Ok(Some(b"hello")),
        |_, _, _, _| unreachable!(),
    ).unwrap();
    let ssl = Ssl::new(&ctx.build()).unwrap();
    let mut stream = ssl.connect(stream).unwrap();
    stream.read_exact(&mut [0]).unwrap();

    guard.join().unwrap();
    assert!(FOUND_EXTENSION.load(Ordering::SeqCst));
}

fn _check_kinds() {
    fn is_send<T: Send>() {}
    fn is_sync<T: Sync>() {}

    is_send::<SslStream<TcpStream>>();
    is_sync::<SslStream<TcpStream>>();
}

#[test]
#[cfg(ossl111)]
fn stateless() {
    use super::SslOptions;

    #[derive(Debug)]
    struct MemoryStream {
        incoming: io::Cursor<Vec<u8>>,
        outgoing: Vec<u8>,
    }

    impl MemoryStream {
        pub fn new() -> Self {
            Self {
                incoming: io::Cursor::new(Vec::new()),
                outgoing: Vec::new(),
            }
        }

        pub fn extend_incoming(&mut self, data: &[u8]) {
            self.incoming.get_mut().extend_from_slice(data);
        }

        pub fn take_outgoing(&mut self) -> Outgoing {
            Outgoing(&mut self.outgoing)
        }
    }

    impl Read for MemoryStream {
        fn read(&mut self, buf: &mut [u8]) -> io::Result<usize> {
            let n = self.incoming.read(buf)?;
            if self.incoming.position() == self.incoming.get_ref().len() as u64 {
                self.incoming.set_position(0);
                self.incoming.get_mut().clear();
            }
            if n == 0 {
                return Err(io::Error::new(
                    io::ErrorKind::WouldBlock,
                    "no data available",
                ));
            }
            Ok(n)
        }
    }

    impl Write for MemoryStream {
        fn write(&mut self, buf: &[u8]) -> io::Result<usize> {
            self.outgoing.write(buf)
        }

        fn flush(&mut self) -> io::Result<()> {
            Ok(())
        }
    }

    pub struct Outgoing<'a>(&'a mut Vec<u8>);

    impl<'a> Drop for Outgoing<'a> {
        fn drop(&mut self) {
            self.0.clear();
        }
    }

    impl<'a> ::std::ops::Deref for Outgoing<'a> {
        type Target = [u8];
        fn deref(&self) -> &[u8] {
            &self.0
        }
    }

    impl<'a> AsRef<[u8]> for Outgoing<'a> {
        fn as_ref(&self) -> &[u8] {
            &self.0
        }
    }

    fn send(from: &mut MemoryStream, to: &mut MemoryStream) {
        to.extend_incoming(&from.take_outgoing());
    }

    fn hs<S: ::std::fmt::Debug>(
        stream: Result<SslStream<S>, HandshakeError<S>>,
    ) -> Result<SslStream<S>, MidHandshakeSslStream<S>> {
        match stream {
            Ok(stream) => Ok(stream),
            Err(HandshakeError::WouldBlock(stream)) => Err(stream),
            Err(e) => panic!("unexpected error: {:?}", e),
        }
    }

    //
    // Setup
    //

    let mut client_ctx = SslContext::builder(SslMethod::tls()).unwrap();
    client_ctx.clear_options(SslOptions::ENABLE_MIDDLEBOX_COMPAT);
    let client_stream = Ssl::new(&client_ctx.build()).unwrap();

    let mut server_ctx = SslContext::builder(SslMethod::tls()).unwrap();
    server_ctx
        .set_certificate_file(&Path::new("test/cert.pem"), SslFiletype::PEM)
        .unwrap();
    server_ctx
        .set_private_key_file(&Path::new("test/key.pem"), SslFiletype::PEM)
        .unwrap();
    const COOKIE: &[u8] = b"chocolate chip";
    server_ctx.set_stateless_cookie_generate_cb(|_tls, buf| {
        buf[0..COOKIE.len()].copy_from_slice(COOKIE);
        Ok(COOKIE.len())
    });
    server_ctx.set_stateless_cookie_verify_cb(|_tls, buf| buf == COOKIE);
    let mut server_stream =
        ssl::SslStreamBuilder::new(Ssl::new(&server_ctx.build()).unwrap(), MemoryStream::new());

    //
    // Handshake
    //

    // Initial ClientHello
    let mut client_stream = hs(client_stream.connect(MemoryStream::new())).unwrap_err();
    send(client_stream.get_mut(), server_stream.get_mut());
    // HelloRetryRequest
    assert!(!server_stream.stateless().unwrap());
    send(server_stream.get_mut(), client_stream.get_mut());
    // Second ClientHello
    let mut client_stream = hs(client_stream.handshake()).unwrap_err();
    send(client_stream.get_mut(), server_stream.get_mut());
    // ServerHello
    assert!(server_stream.stateless().unwrap());
    let mut server_stream = hs(server_stream.accept()).unwrap_err();
    send(server_stream.get_mut(), client_stream.get_mut());
    // Finished
    let mut client_stream = hs(client_stream.handshake()).unwrap();
    send(client_stream.get_mut(), server_stream.get_mut());
    hs(server_stream.handshake()).unwrap();
}

#[cfg(not(osslconf = "OPENSSL_NO_PSK"))]
#[test]
fn psk_ciphers() {
    const CIPHER: &'static str = "PSK-AES128-CBC-SHA";
    const PSK: &[u8] = b"thisisaverysecurekey";
    const CLIENT_IDENT: &[u8] = b"thisisaclient";
    static CLIENT_CALLED: AtomicBool = ATOMIC_BOOL_INIT;
    static SERVER_CALLED: AtomicBool = ATOMIC_BOOL_INIT;

    let listener = TcpListener::bind("127.0.0.1:0").unwrap();
    let port = listener.local_addr().unwrap().port();

    thread::spawn(move || {
        let stream = listener.accept().unwrap().0;
        let mut ctx = SslContext::builder(SslMethod::tls()).unwrap();
        ctx.set_cipher_list(CIPHER).unwrap();
        ctx.set_psk_server_callback(move |_, identity, psk| {
            assert!(identity.unwrap_or(&[]) == CLIENT_IDENT);
            psk[..PSK.len()].copy_from_slice(&PSK);
            SERVER_CALLED.store(true, Ordering::SeqCst);
            Ok(PSK.len())
        });
        let ssl = Ssl::new(&ctx.build()).unwrap();
        ssl.accept(stream).unwrap();
    });

    let stream = TcpStream::connect(("127.0.0.1", port)).unwrap();
    let mut ctx = SslContext::builder(SslMethod::tls()).unwrap();
    // TLS 1.3 has no DH suites, and openssl isn't happy if the max version has no suites :(
    #[cfg(ossl111)]
    {
        ctx.set_options(super::SslOptions {
            bits: ::ffi::SSL_OP_NO_TLSv1_3,
        });
    }
    ctx.set_cipher_list(CIPHER).unwrap();
    ctx.set_psk_client_callback(move |_, _, identity, psk| {
        identity[..CLIENT_IDENT.len()].copy_from_slice(&CLIENT_IDENT);
        identity[CLIENT_IDENT.len()] = 0;
        psk[..PSK.len()].copy_from_slice(&PSK);
        CLIENT_CALLED.store(true, Ordering::SeqCst);
        Ok(PSK.len())
    });
    let ssl = Ssl::new(&ctx.build()).unwrap();
    ssl.connect(stream).unwrap();

    assert!(CLIENT_CALLED.load(Ordering::SeqCst) && SERVER_CALLED.load(Ordering::SeqCst));
}<|MERGE_RESOLUTION|>--- conflicted
+++ resolved
@@ -22,14 +22,8 @@
 #[cfg(any(ossl110, ossl111, libressl261))]
 use ssl::SslVersion;
 use ssl::{
-<<<<<<< HEAD
-    Error, HandshakeError, MidHandshakeSslStream, ShutdownResult, SrtpProfileId, Ssl, SslAcceptor, SslConnector,
-    SslContext, SslFiletype, SslMethod, SslSessionCacheMode, SslStream, SslVerifyMode, StatusType,
-=======
-    Error, HandshakeError, MidHandshakeSslStream, ShutdownResult, ShutdownState, Ssl, SslAcceptor,
-    SslConnector, SslContext, SslFiletype, SslMethod, SslSessionCacheMode, SslStream,
-    SslVerifyMode, StatusType,
->>>>>>> f42777b1
+    Error, HandshakeError, MidHandshakeSslStream, ShutdownResult, SrtpProfileId, ShutdownState, Ssl, SslAcceptor,
+    SslConnector, SslContext, SslFiletype, SslMethod, SslSessionCacheMode, SslStream, SslVerifyMode, StatusType,
 };
 #[cfg(any(ossl102, ossl110))]
 use x509::verify::X509CheckFlags;
