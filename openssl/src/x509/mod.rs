use ffi;
use foreign_types::{ForeignType, ForeignTypeRef};
use libc::{c_char, c_int, c_long, c_ulong};
use std::borrow::Borrow;
use std::collections::HashMap;
use std::error::Error;
use std::ffi::{CStr, CString};
use std::fmt;
use std::mem;
use std::path::Path;
use std::ptr;
use std::slice;
use std::str;

use {cvt, cvt_p};
use asn1::{Asn1StringRef, Asn1Time, Asn1TimeRef};
use bio::MemBioSlice;
use hash::MessageDigest;
use pkey::{PKey, PKeyRef};
use rand::rand_bytes;
use error::ErrorStack;
use nid::Nid;
use string::OpensslString;
use stack::{Stack, StackRef, Stackable};

#[cfg(ossl10x)]
<<<<<<< HEAD
use ffi::{
    X509_set_notBefore,
    X509_set_notAfter,
    ASN1_STRING_data,
    X509_NAME, 
};
#[cfg(ossl110)]
use ffi::{
    X509_set1_notBefore as X509_set_notBefore,
    X509_set1_notAfter as X509_set_notAfter,
    ASN1_STRING_get0_data as ASN1_STRING_data,
    X509NAME,
};

pub mod extension;
=======
use ffi::{X509_set_notBefore, X509_set_notAfter, ASN1_STRING_data, X509_STORE_CTX_get_chain};
#[cfg(ossl110)]
use ffi::{X509_set1_notBefore as X509_set_notBefore, X509_set1_notAfter as X509_set_notAfter,
          ASN1_STRING_get0_data as ASN1_STRING_data,
          X509_STORE_CTX_get0_chain as X509_STORE_CTX_get_chain};
>>>>>>> 084cf3c6

#[cfg(any(all(feature = "v102", ossl102), all(feature = "v110", ossl110)))]
pub mod verify;

use x509::extension::{ExtensionType, Extension};

pub mod extension;
pub mod store;

#[cfg(test)]
mod tests;

pub struct X509FileType(c_int);

impl X509FileType {
    pub fn as_raw(&self) -> c_int {
        self.0
    }
}

pub const X509_FILETYPE_PEM: X509FileType = X509FileType(ffi::X509_FILETYPE_PEM);
pub const X509_FILETYPE_ASN1: X509FileType = X509FileType(ffi::X509_FILETYPE_ASN1);
pub const X509_FILETYPE_DEFAULT: X509FileType = X509FileType(ffi::X509_FILETYPE_DEFAULT);

foreign_type! {
    type CType = ffi::X509_STORE_CTX;
    fn drop = ffi::X509_STORE_CTX_free;

    pub struct X509StoreContext;
    pub struct X509StoreContextRef;
}

impl X509StoreContextRef {
    pub fn error(&self) -> Option<X509VerifyError> {
        unsafe { X509VerifyError::from_raw(ffi::X509_STORE_CTX_get_error(self.as_ptr()) as c_long) }
    }

    pub fn current_cert(&self) -> Option<&X509Ref> {
        unsafe {
            let ptr = ffi::X509_STORE_CTX_get_current_cert(self.as_ptr());
            if ptr.is_null() {
                None
            } else {
                Some(X509Ref::from_ptr(ptr))
            }
        }
    }

    pub fn error_depth(&self) -> u32 {
        unsafe { ffi::X509_STORE_CTX_get_error_depth(self.as_ptr()) as u32 }
    }

    pub fn chain(&self) -> Option<&StackRef<X509>> {
        unsafe {
            let chain = X509_STORE_CTX_get_chain(self.as_ptr());

            if chain.is_null() {
                return None;
            }

            Some(StackRef::from_ptr(chain))
        }
    }
}

#[allow(non_snake_case)]
/// Generator of private key/certificate pairs
///
/// # Example
///
/// ```
/// use openssl::hash::MessageDigest;
/// use openssl::pkey::PKey;
/// use openssl::rsa::Rsa;
/// use openssl::x509::X509Generator;
/// use openssl::x509::extension::{Extension, KeyUsageOption};
///
/// let rsa = Rsa::generate(2048).unwrap();
/// let pkey = PKey::from_rsa(rsa).unwrap();
///
/// let gen = X509Generator::new()
///        .set_valid_period(365*2)
///        .add_name("CN".to_owned(), "SuperMegaCorp Inc.".to_owned())
///        .set_sign_hash(MessageDigest::sha256())
///        .add_extension(Extension::KeyUsage(vec![KeyUsageOption::DigitalSignature]));
///
/// let cert = gen.sign(&pkey).unwrap();
/// let cert_pem = cert.to_pem().unwrap();
/// let pkey_pem = pkey.private_key_to_pem().unwrap();
/// ```
pub struct X509Generator {
    days: u32,
    names: Vec<(String, String)>,
    extensions: Extensions,
    hash_type: MessageDigest,
}

impl<'g> X509Generator {
    /// Creates a new generator with the following defaults:
    ///
    /// validity period: 365 days
    ///
    /// CN: "rust-openssl"
    ///
    /// hash: SHA1
    pub fn new() -> X509Generator {
        X509Generator {
            days: 365,
            names: vec![],
            extensions: Extensions::new(),
            hash_type: MessageDigest::sha1(),
        }
    }

    /// Sets certificate validity period in days since today
    pub fn set_valid_period(mut self, days: u32) -> X509Generator {
        self.days = days;
        self
    }

    /// Add attribute to the name of the certificate
    ///
    /// ```
    /// # let generator = openssl::x509::X509Generator::new();
    /// generator.add_name("CN".to_string(),"example.com".to_string());
    /// ```
    pub fn add_name(mut self, attr_type: String, attr_value: String) -> X509Generator {
        self.names.push((attr_type, attr_value));
        self
    }

    /// Add multiple attributes to the name of the certificate
    ///
    /// ```
    /// # let generator = openssl::x509::X509Generator::new();
    /// generator.add_names(vec![("CN".to_string(),"example.com".to_string())]);
    /// ```
    pub fn add_names<I>(mut self, attrs: I) -> X509Generator
        where I: IntoIterator<Item = (String, String)>
    {
        self.names.extend(attrs);
        self
    }

    /// Add an extension to a certificate
    ///
    /// If the extension already exists, it will be replaced.
    ///
    /// ```
    /// use openssl::x509::extension::Extension::*;
    /// use openssl::x509::extension::KeyUsageOption::*;
    ///
    /// # let generator = openssl::x509::X509Generator::new();
    /// generator.add_extension(KeyUsage(vec![DigitalSignature, KeyEncipherment]));
    /// ```
    pub fn add_extension(mut self, ext: extension::Extension) -> X509Generator {
        self.extensions.add(ext);
        self
    }

    /// Add multiple extensions to a certificate
    ///
    /// If any of the extensions already exist, they will be replaced.
    ///
    /// ```
    /// use openssl::x509::extension::Extension::*;
    /// use openssl::x509::extension::KeyUsageOption::*;
    ///
    /// # let generator = openssl::x509::X509Generator::new();
    /// generator.add_extensions(vec![KeyUsage(vec![DigitalSignature, KeyEncipherment])]);
    /// ```
    pub fn add_extensions<I>(mut self, exts: I) -> X509Generator
        where I: IntoIterator<Item = extension::Extension>
    {
        for ext in exts {
            self.extensions.add(ext);
        }

        self
    }

    pub fn set_sign_hash(mut self, hash_type: MessageDigest) -> X509Generator {
        self.hash_type = hash_type;
        self
    }

    fn add_extension_internal(x509: *mut ffi::X509,
                              exttype: &extension::ExtensionType,
                              value: &str)
                              -> Result<(), ErrorStack> {
        unsafe {
            let mut ctx: ffi::X509V3_CTX = mem::zeroed();
            ffi::X509V3_set_ctx(&mut ctx, x509, x509, ptr::null_mut(), ptr::null_mut(), 0);
            let value = CString::new(value.as_bytes()).unwrap();
            let ext = match exttype.get_nid() {
                Some(nid) => {
                    try!(cvt_p(ffi::X509V3_EXT_nconf_nid(ptr::null_mut(),
                                                         &mut ctx,
                                                         nid.as_raw(),
                                                         value.as_ptr() as *mut c_char)))
                }
                None => {
                    let name = CString::new(exttype.get_name().unwrap().as_bytes()).unwrap();
                    try!(cvt_p(ffi::X509V3_EXT_nconf(ptr::null_mut(),
                                                     &mut ctx,
                                                     name.as_ptr() as *mut c_char,
                                                     value.as_ptr() as *mut c_char)))
                }
            };
            if ffi::X509_add_ext(x509, ext, -1) != 1 {
                ffi::X509_EXTENSION_free(ext);
                Err(ErrorStack::get())
            } else {
                Ok(())
            }
        }
    }

    fn add_name_internal(name: *mut ffi::X509_NAME,
                         key: &str,
                         value: &str)
                         -> Result<(), ErrorStack> {
        let value_len = value.len() as c_int;
        unsafe {
            let key = CString::new(key.as_bytes()).unwrap();
            let value = CString::new(value.as_bytes()).unwrap();
            cvt(ffi::X509_NAME_add_entry_by_txt(name,
                                                key.as_ptr() as *const _,
                                                ffi::MBSTRING_UTF8,
                                                value.as_ptr() as *const _,
                                                value_len,
                                                -1,
                                                0))
                .map(|_| ())
        }
    }

    fn random_serial() -> Result<c_long, ErrorStack> {
        let len = mem::size_of::<c_long>();
        let mut bytes = vec![0; len];
        try!(rand_bytes(&mut bytes));
        let mut res = 0;
        for b in bytes.iter() {
            res = res << 8;
            res |= (*b as c_long) & 0xff;
        }

        // While OpenSSL is actually OK to have negative serials
        // other libraries (for example, Go crypto) can drop
        // such certificates as invalid, so we clear the high bit
        Ok(((res as c_ulong) >> 1) as c_long)
    }

<<<<<<< HEAD
    fn sign_certificate(&self, x509: &X509, issuer: &X509, issuer_pkey: &PKey) -> Result<X509, ErrorStack> {
=======
    /// Sets the certificate public-key, then self-sign and return it
    pub fn sign(&self, p_key: &PKeyRef) -> Result<X509, ErrorStack> {
>>>>>>> 084cf3c6
        ffi::init();

        unsafe {

            try!(cvt(ffi::X509_set_version(x509.as_ptr(), 2)));
            try!(cvt(ffi::ASN1_INTEGER_set(ffi::X509_get_serialNumber(x509.as_ptr()),
                                           try!(X509Generator::random_serial()))));

            let not_before = try!(Asn1Time::days_from_now(0));
            let not_after = try!(Asn1Time::days_from_now(self.days));

            try!(cvt(ffi::X509_set_notBefore(x509.as_ptr(), not_before.as_ptr() as *const _)));
            // If prev line succeded - ownership should go to cert
            mem::forget(not_before);

            try!(cvt(ffi::X509_set_notAfter(x509.as_ptr(), not_after.as_ptr() as *const _)));
            // If prev line succeded - ownership should go to cert
            mem::forget(not_after);
            
            try!(cvt(ffi::X509_set_issuer_name(x509.as_ptr(), ffi::X509_get_subject_name(issuer.as_ptr()))));

            for (exttype, ext) in self.extensions.iter() {
                try!(X509Generator::add_extension_internal(x509.as_ptr(),
                                                           &exttype,
                                                           &ext.to_string()));
            }


            let hash_fn = self.hash_type.as_ptr();
            try!(cvt(ffi::X509_sign(x509.as_ptr(), issuer_pkey.as_ptr(), hash_fn)));
            Ok(x509.clone())
        }
    }

    /// Sets the certificate public-key, then self-sign and return it
    pub fn sign(&self, subject_pkey: &PKey) -> Result<X509, ErrorStack> {


        ffi::init();

        unsafe {
            let x509 = X509::from_ptr(try!(cvt_p(ffi::X509_new())));

            try!(cvt(ffi::X509_set_pubkey(x509.as_ptr(), subject_pkey.as_ptr())));

            let name = try!(cvt_p(ffi::X509_get_subject_name(x509.as_ptr())));

            let default = [("CN", "rust-openssl")];
            let default_iter = &mut default.iter().map(|&(k, v)| (k, v));
            let arg_iter = &mut self.names.iter().map(|&(ref k, ref v)| (&k[..], &v[..]));
            let iter: &mut Iterator<Item = (&str, &str)> = if self.names.len() == 0 {
                default_iter
            } else {
                arg_iter
            };

            for (key, val) in iter {
                try!(X509Generator::add_name_internal(name, &key, &val));

            }

            self.sign_certificate(&x509, &x509, subject_pkey)
        }
    }

    /// Sets the certificate public-key, then signs it by the CA key and certificate and return it
    /// Note: That the bit-length of the private key is used (set_bitlength is ignored)
    pub fn sign_by_ca(&self, subject_pkey: &PKey, ca_cert: &X509, ca_pkey: &PKey) -> Result<X509, ErrorStack> {
        ffi::init();

        unsafe {
            let x509 = X509::from_ptr(try!(cvt_p(ffi::X509_new())));

            let name = try!(cvt_p(ffi::X509_get_subject_name(x509.as_ptr())));

            let default = [("CN", "rust-openssl")];
            let default_iter = &mut default.iter().map(|&(k, v)| (k, v));
            let arg_iter = &mut self.names.iter().map(|&(ref k, ref v)| (&k[..], &v[..]));
            let iter: &mut Iterator<Item = (&str, &str)> = if self.names.len() == 0 {
                default_iter
            } else {
                arg_iter
            };

            for (key, val) in iter {
                try!(X509Generator::add_name_internal(name, &key, &val));
            }
            
            try!(cvt(ffi::X509_set_pubkey(x509.as_ptr(), subject_pkey.as_ptr())));

            self.sign_certificate(&x509, ca_cert, ca_pkey)
        }
    }

    /// Obtain a certificate signing request (CSR)
    pub fn request(&self, p_key: &PKeyRef) -> Result<X509Req, ErrorStack> {
        let cert = match self.sign(p_key) {
            Ok(c) => c,
            Err(x) => return Err(x),
        };

        unsafe {
            let req = try!(cvt_p(ffi::X509_to_X509_REQ(cert.as_ptr(),
                                                       ptr::null_mut(),
                                                       ptr::null())));
            let req = X509Req::from_ptr(req);

            let exts = compat::X509_get0_extensions(cert.as_ptr());
            if exts != ptr::null_mut() {
                try!(cvt(ffi::X509_REQ_add_extensions(req.as_ptr(), exts as *mut _)));
            }

            let hash_fn = self.hash_type.as_ptr();
            try!(cvt(ffi::X509_REQ_sign(req.as_ptr(), p_key.as_ptr(), hash_fn)));

            Ok(req)
        }
    }
}

foreign_type! {
    type CType = ffi::X509;
    fn drop = ffi::X509_free;

    pub struct X509;
    pub struct X509Ref;
}

impl X509Ref {
    pub fn subject_name(&self) -> &X509NameRef {
        unsafe {
            let name = ffi::X509_get_subject_name(self.as_ptr());
            X509NameRef::from_ptr(name)
        }
    }

    /// Returns this certificate's SAN entries, if they exist.
    pub fn subject_alt_names(&self) -> Option<Stack<GeneralName>> {
        unsafe {
            let stack = ffi::X509_get_ext_d2i(self.as_ptr(),
                                              ffi::NID_subject_alt_name,
                                              ptr::null_mut(),
                                              ptr::null_mut());
            if stack.is_null() {
                return None;
            }

            Some(Stack::from_ptr(stack as *mut _))
        }
    }

    pub fn public_key(&self) -> Result<PKey, ErrorStack> {
        unsafe {
            let pkey = try!(cvt_p(ffi::X509_get_pubkey(self.as_ptr())));
            Ok(PKey::from_ptr(pkey))
        }
    }

    /// Returns certificate fingerprint calculated using provided hash
    pub fn fingerprint(&self, hash_type: MessageDigest) -> Result<Vec<u8>, ErrorStack> {
        unsafe {
            let evp = hash_type.as_ptr();
            let mut len = ffi::EVP_MAX_MD_SIZE;
            let mut buf = vec![0u8; len as usize];
            try!(cvt(ffi::X509_digest(self.as_ptr(), evp, buf.as_mut_ptr() as *mut _, &mut len)));
            buf.truncate(len as usize);
            Ok(buf)
        }
    }

    /// Returns certificate Not After validity period.
    pub fn not_after<'a>(&'a self) -> &'a Asn1TimeRef {
        unsafe {
            let date = compat::X509_get_notAfter(self.as_ptr());
            assert!(!date.is_null());
            Asn1TimeRef::from_ptr(date)
        }
    }

    /// Returns certificate Not Before validity period.
    pub fn not_before<'a>(&'a self) -> &'a Asn1TimeRef {
        unsafe {
            let date = compat::X509_get_notBefore(self.as_ptr());
            assert!(!date.is_null());
            Asn1TimeRef::from_ptr(date)
        }
    }

    /// Returns the list of OCSP responder URLs specified in the certificate's Authority Information
    /// Access field.
    pub fn ocsp_responders(&self) -> Result<Stack<OpensslString>, ErrorStack> {
        unsafe {
            cvt_p(ffi::X509_get1_ocsp(self.as_ptr())).map(|p| Stack::from_ptr(p))
        }
    }

    /// Checks that this certificate issued `subject`.
    pub fn issued(&self, subject: &X509Ref) -> Result<(), X509VerifyError> {
        unsafe {
            let r = ffi::X509_check_issued(self.as_ptr(), subject.as_ptr());
            match X509VerifyError::from_raw(r as c_long) {
                Some(e) => Err(e),
                None => Ok(()),
            }
        }
    }

    to_pem!(ffi::PEM_write_bio_X509);
    to_der!(ffi::i2d_X509);
}

impl ToOwned for X509Ref {
    type Owned = X509;

    fn to_owned(&self) -> X509 {
        unsafe {
            compat::X509_up_ref(self.as_ptr());
            X509::from_ptr(self.as_ptr())
        }
    }
}

impl X509 {
    from_pem!(X509, ffi::PEM_read_bio_X509);
    from_der!(X509, ffi::d2i_X509);

    /// Deserializes a list of PEM-formatted certificates.
    pub fn stack_from_pem(pem: &[u8]) -> Result<Vec<X509>, ErrorStack> {
        unsafe {
            ffi::init();
            let bio = try!(MemBioSlice::new(pem));

            let mut certs = vec![];
            loop {
                let r = ffi::PEM_read_bio_X509(bio.as_ptr(),
                                               ptr::null_mut(),
                                               None,
                                               ptr::null_mut());
                if r.is_null() {
                    let err = ffi::ERR_peek_last_error();
                    if ffi::ERR_GET_LIB(err) == ffi::ERR_LIB_PEM
                            && ffi::ERR_GET_REASON(err) == ffi::PEM_R_NO_START_LINE {
                        ffi::ERR_clear_error();
                        break;
                    }

                    return Err(ErrorStack::get());
                } else {
                    certs.push(X509(r));
                }
            }

            Ok(certs)
        }
    }
}

impl Clone for X509 {
    fn clone(&self) -> X509 {
        self.to_owned()
    }
}

impl AsRef<X509Ref> for X509 {
    fn as_ref(&self) -> &X509Ref {
        &*self
    }
}

impl AsRef<X509Ref> for X509Ref {
    fn as_ref(&self) -> &X509Ref {
        self
    }
}

impl Borrow<X509Ref> for X509 {
    fn borrow(&self) -> &X509Ref {
        &*self
    }
}

impl Stackable for X509 {
    type StackType = ffi::stack_st_X509;
}

foreign_type! {
    type CType = ffi::X509_NAME;
    fn drop = ffi::X509_NAME_free;

    pub struct X509Name;
    pub struct X509NameRef;
}

impl X509Name {
    /// Loads subject names from a file containing PEM-formatted certificates.
    ///
    /// This is commonly used in conjunction with `SslContextBuilder::set_client_ca_list`.
    pub fn load_client_ca_file<P: AsRef<Path>>(file: P) -> Result<Stack<X509Name>, ErrorStack> {
        let file = CString::new(file.as_ref().as_os_str().to_str().unwrap()).unwrap();
        unsafe {
            cvt_p(ffi::SSL_load_client_CA_file(file.as_ptr())).map(|p| Stack::from_ptr(p))
        }
    }
}

impl Stackable for X509Name {
    type StackType = ffi::stack_st_X509_NAME;
}

impl X509NameRef {
    pub fn entries_by_nid<'a>(&'a self, nid: Nid) -> X509NameEntries<'a> {
        X509NameEntries {
            name: self,
            nid: nid,
            loc: -1,
        }
    }
}

pub struct X509NameEntries<'a> {
    name: &'a X509NameRef,
    nid: Nid,
    loc: c_int,
}

impl<'a> Iterator for X509NameEntries<'a> {
    type Item = &'a X509NameEntryRef;

    fn next(&mut self) -> Option<&'a X509NameEntryRef> {
        unsafe {
            self.loc =
                ffi::X509_NAME_get_index_by_NID(self.name.as_ptr(), self.nid.as_raw(), self.loc);

            if self.loc == -1 {
                return None;
            }

            let entry = ffi::X509_NAME_get_entry(self.name.as_ptr(), self.loc);
            assert!(!entry.is_null());

            Some(X509NameEntryRef::from_ptr(entry))
        }
    }
}

foreign_type! {
    type CType = ffi::X509_NAME_ENTRY;
    fn drop = ffi::X509_NAME_ENTRY_free;

    pub struct X509NameEntry;
    pub struct X509NameEntryRef;
}

impl X509NameEntryRef {
    pub fn data(&self) -> &Asn1StringRef {
        unsafe {
            let data = ffi::X509_NAME_ENTRY_get_data(self.as_ptr());
            Asn1StringRef::from_ptr(data)
        }
    }
}

foreign_type! {
    type CType = ffi::X509_REQ;
    fn drop = ffi::X509_REQ_free;

    pub struct X509Req;
    pub struct X509ReqRef;
}

impl X509Req {
    /// Reads CSR from PEM
    pub fn from_pem(buf: &[u8]) -> Result<X509Req, ErrorStack> {
        let mem_bio = try!(MemBioSlice::new(buf));
        unsafe {
            let handle = try!(cvt_p(ffi::PEM_read_bio_X509_REQ(mem_bio.as_ptr(),
                                                               ptr::null_mut(),
                                                               None,
                                                               ptr::null_mut())));
            Ok(X509Req::from_ptr(handle))
        }
    }

    from_der!(X509Req, ffi::d2i_X509_REQ);
}

impl X509ReqRef {
    to_pem!(ffi::PEM_write_bio_X509_REQ);
    to_der!(ffi::i2d_X509_REQ);
}

/// A collection of X.509 extensions.
///
/// Upholds the invariant that a certificate MUST NOT include more than one
/// instance of a particular extension, according to RFC 3280 §4.2. Also
/// ensures that extensions are added to the certificate during signing
/// in the order they were inserted, which is required for certain
/// extensions like SubjectKeyIdentifier and AuthorityKeyIdentifier.
struct Extensions {
    /// The extensions contained in the collection.
    extensions: Vec<Extension>,
    /// A map of used to keep track of added extensions and their indexes in `self.extensions`.
    indexes: HashMap<ExtensionType, usize>,
}

impl Extensions {
    /// Creates a new `Extensions`.
    pub fn new() -> Extensions {
        Extensions {
            extensions: vec![],
            indexes: HashMap::new(),
        }
    }

    /// Adds a new `Extension`, replacing any existing one of the same
    /// `ExtensionType`.
    pub fn add(&mut self, ext: Extension) {
        let ext_type = ext.get_type();

        if let Some(index) = self.indexes.get(&ext_type) {
            self.extensions[*index] = ext;
            return;
        }

        self.extensions.push(ext);
        self.indexes.insert(ext_type, self.extensions.len() - 1);
    }

    /// Returns an `ExtensionsIter` for the collection.
    pub fn iter(&self) -> ExtensionsIter {
        ExtensionsIter {
            current: 0,
            extensions: &self.extensions,
        }
    }
}

/// An iterator that iterates over `(ExtensionType, Extension)` for each
/// extension in the collection.
struct ExtensionsIter<'a> {
    current: usize,
    extensions: &'a Vec<Extension>,
}

impl<'a> Iterator for ExtensionsIter<'a> {
    type Item = (ExtensionType, &'a Extension);

    fn next(&mut self) -> Option<Self::Item> {
        if self.current < self.extensions.len() {
            let ext = &self.extensions[self.current];

            self.current += 1;

            Some((ext.get_type(), ext))
        } else {
            None
        }
    }
}

pub struct X509VerifyError(c_long);

impl fmt::Debug for X509VerifyError {
    fn fmt(&self, fmt: &mut fmt::Formatter) -> fmt::Result {
        fmt.debug_struct("X509VerifyError")
            .field("code", &self.0)
            .field("error", &self.error_string())
            .finish()
    }
}

impl fmt::Display for X509VerifyError {
    fn fmt(&self, fmt: &mut fmt::Formatter) -> fmt::Result {
        fmt.write_str(self.error_string())
    }
}

impl Error for X509VerifyError {
    fn description(&self) -> &str {
        "an X509 validation error"
    }
}

impl X509VerifyError {
    /// Creates an `X509VerifyError` from a raw error number.
    ///
    /// `None` will be returned if `err` is `X509_V_OK`.
    ///
    /// # Safety
    ///
    /// Some methods on `X509VerifyError` are not thread safe if the error
    /// number is invalid.
    pub unsafe fn from_raw(err: c_long) -> Option<X509VerifyError> {
        if err == ffi::X509_V_OK as c_long {
            None
        } else {
            Some(X509VerifyError(err))
        }
    }

    pub fn as_raw(&self) -> c_long {
        self.0
    }

    pub fn error_string(&self) -> &'static str {
        ffi::init();

        unsafe {
            let s = ffi::X509_verify_cert_error_string(self.0);
            str::from_utf8(CStr::from_ptr(s).to_bytes()).unwrap()
        }
    }
}

foreign_type! {
    type CType = ffi::GENERAL_NAME;
    fn drop = ffi::GENERAL_NAME_free;

    pub struct GeneralName;
    pub struct GeneralNameRef;
}

impl GeneralNameRef {
    /// Returns the contents of this `GeneralName` if it is a `dNSName`.
    pub fn dnsname(&self) -> Option<&str> {
        unsafe {
            if (*self.as_ptr()).type_ != ffi::GEN_DNS {
                return None;
            }

            let ptr = ASN1_STRING_data((*self.as_ptr()).d as *mut _);
            let len = ffi::ASN1_STRING_length((*self.as_ptr()).d as *mut _);

            let slice = slice::from_raw_parts(ptr as *const u8, len as usize);
            // dNSNames are stated to be ASCII (specifically IA5). Hopefully
            // OpenSSL checks that when loading a certificate but if not we'll
            // use this instead of from_utf8_unchecked just in case.
            str::from_utf8(slice).ok()
        }
    }

    /// Returns the contents of this `GeneralName` if it is an `iPAddress`.
    pub fn ipaddress(&self) -> Option<&[u8]> {
        unsafe {
            if (*self.as_ptr()).type_ != ffi::GEN_IPADD {
                return None;
            }

            let ptr = ASN1_STRING_data((*self.as_ptr()).d as *mut _);
            let len = ffi::ASN1_STRING_length((*self.as_ptr()).d as *mut _);

            Some(slice::from_raw_parts(ptr as *const u8, len as usize))
        }
    }
}

impl Stackable for GeneralName {
    type StackType = ffi::stack_st_GENERAL_NAME;
}

#[test]
fn test_negative_serial() {
    // I guess that's enough to get a random negative number
    for _ in 0..1000 {
        assert!(X509Generator::random_serial().unwrap() > 0,
                "All serials should be positive");
    }
}

#[cfg(ossl110)]
mod compat {
    pub use ffi::X509_getm_notAfter as X509_get_notAfter;
    pub use ffi::X509_getm_notBefore as X509_get_notBefore;
    pub use ffi::X509_up_ref;
    pub use ffi::X509_get0_extensions;
}

#[cfg(ossl10x)]
#[allow(bad_style)]
mod compat {
    use libc::c_int;
    use ffi;

    pub unsafe fn X509_get_notAfter(x: *mut ffi::X509) -> *mut ffi::ASN1_TIME {
        (*(*(*x).cert_info).validity).notAfter
    }

    pub unsafe fn X509_get_notBefore(x: *mut ffi::X509) -> *mut ffi::ASN1_TIME {
        (*(*(*x).cert_info).validity).notBefore
    }

    pub unsafe fn X509_up_ref(x: *mut ffi::X509) {
        ffi::CRYPTO_add_lock(&mut (*x).references,
                             1,
                             ffi::CRYPTO_LOCK_X509,
                             "mod.rs\0".as_ptr() as *const _,
                             line!() as c_int);
    }

    pub unsafe fn X509_get0_extensions(cert: *const ffi::X509)
                                       -> *const ffi::stack_st_X509_EXTENSION {
        let info = (*cert).cert_info;
        if info.is_null() {
            0 as *mut _
        } else {
            (*info).extensions
        }
    }
}<|MERGE_RESOLUTION|>--- conflicted
+++ resolved
@@ -24,29 +24,11 @@
 use stack::{Stack, StackRef, Stackable};
 
 #[cfg(ossl10x)]
-<<<<<<< HEAD
-use ffi::{
-    X509_set_notBefore,
-    X509_set_notAfter,
-    ASN1_STRING_data,
-    X509_NAME, 
-};
-#[cfg(ossl110)]
-use ffi::{
-    X509_set1_notBefore as X509_set_notBefore,
-    X509_set1_notAfter as X509_set_notAfter,
-    ASN1_STRING_get0_data as ASN1_STRING_data,
-    X509NAME,
-};
-
-pub mod extension;
-=======
 use ffi::{X509_set_notBefore, X509_set_notAfter, ASN1_STRING_data, X509_STORE_CTX_get_chain};
 #[cfg(ossl110)]
 use ffi::{X509_set1_notBefore as X509_set_notBefore, X509_set1_notAfter as X509_set_notAfter,
           ASN1_STRING_get0_data as ASN1_STRING_data,
           X509_STORE_CTX_get0_chain as X509_STORE_CTX_get_chain};
->>>>>>> 084cf3c6
 
 #[cfg(any(all(feature = "v102", ossl102), all(feature = "v110", ossl110)))]
 pub mod verify;
@@ -144,7 +126,7 @@
     hash_type: MessageDigest,
 }
 
-impl<'g> X509Generator {
+impl X509Generator {
     /// Creates a new generator with the following defaults:
     ///
     /// validity period: 365 days
@@ -300,12 +282,8 @@
         Ok(((res as c_ulong) >> 1) as c_long)
     }
 
-<<<<<<< HEAD
-    fn sign_certificate(&self, x509: &X509, issuer: &X509, issuer_pkey: &PKey) -> Result<X509, ErrorStack> {
-=======
-    /// Sets the certificate public-key, then self-sign and return it
-    pub fn sign(&self, p_key: &PKeyRef) -> Result<X509, ErrorStack> {
->>>>>>> 084cf3c6
+    fn sign_certificate(&self, x509: &X509, issuer: &X509, issuer_pkey: &PKeyRef) -> Result<(), ErrorStack> {
+
         ffi::init();
 
         unsafe {
@@ -324,7 +302,7 @@
             try!(cvt(ffi::X509_set_notAfter(x509.as_ptr(), not_after.as_ptr() as *const _)));
             // If prev line succeded - ownership should go to cert
             mem::forget(not_after);
-            
+
             try!(cvt(ffi::X509_set_issuer_name(x509.as_ptr(), ffi::X509_get_subject_name(issuer.as_ptr()))));
 
             for (exttype, ext) in self.extensions.iter() {
@@ -335,14 +313,15 @@
 
 
             let hash_fn = self.hash_type.as_ptr();
+
             try!(cvt(ffi::X509_sign(x509.as_ptr(), issuer_pkey.as_ptr(), hash_fn)));
-            Ok(x509.clone())
+
+            Ok(())
         }
     }
 
     /// Sets the certificate public-key, then self-sign and return it
-    pub fn sign(&self, subject_pkey: &PKey) -> Result<X509, ErrorStack> {
-
+    pub fn sign(&self, subject_pkey: &PKeyRef) -> Result<X509, ErrorStack> {
 
         ffi::init();
 
@@ -366,14 +345,16 @@
                 try!(X509Generator::add_name_internal(name, &key, &val));
 
             }
-
-            self.sign_certificate(&x509, &x509, subject_pkey)
+            
+            try!(self.sign_certificate(&x509, &x509, subject_pkey));
+
+            Ok(x509)
         }
     }
 
     /// Sets the certificate public-key, then signs it by the CA key and certificate and return it
     /// Note: That the bit-length of the private key is used (set_bitlength is ignored)
-    pub fn sign_by_ca(&self, subject_pkey: &PKey, ca_cert: &X509, ca_pkey: &PKey) -> Result<X509, ErrorStack> {
+    pub fn sign_by_ca(&self, subject_pkey: &PKeyRef, ca_cert: &X509, ca_pkey: &PKeyRef) -> Result<X509, ErrorStack> {
         ffi::init();
 
         unsafe {
@@ -393,10 +374,12 @@
             for (key, val) in iter {
                 try!(X509Generator::add_name_internal(name, &key, &val));
             }
-            
+
             try!(cvt(ffi::X509_set_pubkey(x509.as_ptr(), subject_pkey.as_ptr())));
 
-            self.sign_certificate(&x509, ca_cert, ca_pkey)
+            try!(self.sign_certificate(&x509, ca_cert, ca_pkey));
+
+            Ok(x509)
         }
     }
 
