use libc::{c_char, c_int, c_long, c_ulong, c_void};
use std::cmp;
use std::collections::HashMap;
use std::error::Error;
use std::ffi::{CStr, CString};
use std::fmt;
use std::marker::PhantomData;
use std::mem;
use std::ops::Deref;
use std::ptr;
use std::slice;
use std::str;

use {cvt, cvt_p};
use asn1::Asn1Time;
use asn1::Asn1TimeRef;
use bio::{MemBio, MemBioSlice};
use crypto::hash::MessageDigest;
use crypto::pkey::PKey;
use crypto::rand::rand_bytes;
use error::ErrorStack;
use ffi;
use nid::Nid;
use opaque::Opaque;

#[cfg(ossl10x)]
use ffi::{
    X509_set_notBefore,
    X509_set_notAfter,
    ASN1_STRING_data,
};
#[cfg(ossl110)]
use ffi::{
    X509_set1_notBefore as X509_set_notBefore,
    X509_set1_notAfter as X509_set_notAfter,
    ASN1_STRING_get0_data as ASN1_STRING_data,
};

pub mod extension;

#[cfg(any(all(feature = "v102", ossl102), all(feature = "v110", ossl110)))]
pub mod verify;

use self::extension::{ExtensionType, Extension};

#[cfg(test)]
mod tests;

pub struct SslString(&'static str);

impl<'s> Drop for SslString {
    fn drop(&mut self) {
        unsafe {
            CRYPTO_free!(self.0.as_ptr() as *mut c_void);
        }
    }
}

impl Deref for SslString {
    type Target = str;

    fn deref(&self) -> &str {
        self.0
    }
}

impl SslString {
    unsafe fn new(buf: *const u8, len: c_int) -> SslString {
        let slice = slice::from_raw_parts(buf, len as usize);
        SslString(str::from_utf8_unchecked(slice))
    }
}

impl fmt::Display for SslString {
    fn fmt(&self, f: &mut fmt::Formatter) -> fmt::Result {
        fmt::Display::fmt(self.0, f)
    }
}

impl fmt::Debug for SslString {
    fn fmt(&self, f: &mut fmt::Formatter) -> fmt::Result {
        fmt::Debug::fmt(self.0, f)
    }
}

#[derive(Copy, Clone)]
#[repr(i32)]
pub enum X509FileType {
    PEM = ffi::X509_FILETYPE_PEM,
    ASN1 = ffi::X509_FILETYPE_ASN1,
    Default = ffi::X509_FILETYPE_DEFAULT,
}

pub struct X509StoreContextRef(Opaque);

impl X509StoreContextRef {
    pub unsafe fn from_ptr<'a>(ctx: *mut ffi::X509_STORE_CTX) -> &'a X509StoreContextRef {
        &*(ctx as *mut _)
    }

    pub fn as_ptr(&self) -> *mut ffi::X509_STORE_CTX {
        self as *const _ as *mut _
    }

    pub fn error(&self) -> Option<X509VerifyError> {
        unsafe {
            X509VerifyError::from_raw(ffi::X509_STORE_CTX_get_error(self.as_ptr()) as c_long)
        }
    }

    pub fn current_cert(&self) -> Option<&X509Ref> {
        unsafe {
            let ptr = ffi::X509_STORE_CTX_get_current_cert(self.as_ptr());
            if ptr.is_null() {
                None
            } else {
                Some(X509Ref::from_ptr(ptr))
            }
        }
    }

    pub fn error_depth(&self) -> u32 {
        unsafe { ffi::X509_STORE_CTX_get_error_depth(self.as_ptr()) as u32 }
    }
}

#[allow(non_snake_case)]
/// Generator of private key/certificate pairs
///
/// # Example
///
/// ```
/// use openssl::crypto::hash::MessageDigest;
/// use openssl::crypto::pkey::PKey;
/// use openssl::crypto::rsa::RSA;
/// use openssl::x509::X509Generator;
/// use openssl::x509::extension::{Extension, KeyUsageOption};
///
/// let rsa = RSA::generate(2048).unwrap();
/// let pkey = PKey::from_rsa(rsa).unwrap();
///
/// let gen = X509Generator::new()
///        .set_valid_period(365*2)
///        .add_name("CN".to_owned(), "SuperMegaCorp Inc.".to_owned())
///        .set_sign_hash(MessageDigest::sha256())
///        .add_extension(Extension::KeyUsage(vec![KeyUsageOption::DigitalSignature]));
///
/// let cert = gen.sign(&pkey).unwrap();
/// let cert_pem = cert.to_pem().unwrap();
/// let pkey_pem = pkey.private_key_to_pem().unwrap();
/// ```
pub struct X509Generator {
    days: u32,
    names: Vec<(String, String)>,
    extensions: Extensions,
    hash_type: MessageDigest,
}

impl<'g> X509Generator {
    /// Creates a new generator with the following defaults:
    ///
    /// validity period: 365 days
    ///
    /// CN: "rust-openssl"
    ///
    /// hash: SHA1
    pub fn new() -> X509Generator {
        X509Generator {
            days: 365,
            names: vec![],
            extensions: Extensions::new(),
            hash_type: MessageDigest::sha1(),
        }
    }

    /// Sets certificate validity period in days since today
    pub fn set_valid_period(mut self, days: u32) -> X509Generator {
        self.days = days;
        self
    }

    /// Add attribute to the name of the certificate
    ///
    /// ```
    /// # let generator = openssl::x509::X509Generator::new();
    /// generator.add_name("CN".to_string(),"example.com".to_string());
    /// ```
    pub fn add_name(mut self, attr_type: String, attr_value: String) -> X509Generator {
        self.names.push((attr_type, attr_value));
        self
    }

    /// Add multiple attributes to the name of the certificate
    ///
    /// ```
    /// # let generator = openssl::x509::X509Generator::new();
    /// generator.add_names(vec![("CN".to_string(),"example.com".to_string())]);
    /// ```
    pub fn add_names<I>(mut self, attrs: I) -> X509Generator
        where I: IntoIterator<Item = (String, String)>
    {
        self.names.extend(attrs);
        self
    }

    /// Add an extension to a certificate
    ///
    /// If the extension already exists, it will be replaced.
    ///
    /// ```
    /// use openssl::x509::extension::Extension::*;
    /// use openssl::x509::extension::KeyUsageOption::*;
    ///
    /// # let generator = openssl::x509::X509Generator::new();
    /// generator.add_extension(KeyUsage(vec![DigitalSignature, KeyEncipherment]));
    /// ```
    pub fn add_extension(mut self, ext: extension::Extension) -> X509Generator {
        self.extensions.add(ext);
        self
    }

    /// Add multiple extensions to a certificate
    ///
    /// If any of the extensions already exist, they will be replaced.
    ///
    /// ```
    /// use openssl::x509::extension::Extension::*;
    /// use openssl::x509::extension::KeyUsageOption::*;
    ///
    /// # let generator = openssl::x509::X509Generator::new();
    /// generator.add_extensions(vec![KeyUsage(vec![DigitalSignature, KeyEncipherment])]);
    /// ```
    pub fn add_extensions<I>(mut self, exts: I) -> X509Generator
        where I: IntoIterator<Item = extension::Extension>
    {
        for ext in exts {
            self.extensions.add(ext);
        }

        self
    }

    pub fn set_sign_hash(mut self, hash_type: MessageDigest) -> X509Generator {
        self.hash_type = hash_type;
        self
    }

    fn add_extension_internal(x509: *mut ffi::X509,
                              exttype: &extension::ExtensionType,
                              value: &str)
                              -> Result<(), ErrorStack> {
        unsafe {
            let mut ctx: ffi::X509V3_CTX = mem::zeroed();
            ffi::X509V3_set_ctx(&mut ctx, x509, x509, ptr::null_mut(), ptr::null_mut(), 0);
            let value = CString::new(value.as_bytes()).unwrap();
            let ext = match exttype.get_nid() {
                Some(nid) => {
                    try!(cvt_p(ffi::X509V3_EXT_conf_nid(ptr::null_mut(),
                                                      mem::transmute(&ctx),
                                                      nid as c_int,
                                                      value.as_ptr() as *mut c_char)))
                }
                None => {
                    let name = CString::new(exttype.get_name().unwrap().as_bytes()).unwrap();
                    try!(cvt_p(ffi::X509V3_EXT_conf(ptr::null_mut(),
                                                    mem::transmute(&ctx),
                                                    name.as_ptr() as *mut c_char,
                                                    value.as_ptr() as *mut c_char)))
                }
            };
            if ffi::X509_add_ext(x509, ext, -1) != 1 {
                ffi::X509_EXTENSION_free(ext);
                Err(ErrorStack::get())
            } else {
                Ok(())
            }
        }
    }

    fn add_name_internal(name: *mut ffi::X509_NAME,
                         key: &str,
                         value: &str)
                         -> Result<(), ErrorStack> {
        let value_len = value.len() as c_int;
        unsafe {
            let key = CString::new(key.as_bytes()).unwrap();
            let value = CString::new(value.as_bytes()).unwrap();
            cvt(ffi::X509_NAME_add_entry_by_txt(name,
                                                key.as_ptr() as *const _,
                                                ffi::MBSTRING_UTF8,
                                                value.as_ptr() as *const _,
                                                value_len,
                                                -1,
                                                0))
                .map(|_| ())
        }
    }

    fn random_serial() -> Result<c_long, ErrorStack> {
        let len = mem::size_of::<c_long>();
        let mut bytes = vec![0; len];
        try!(rand_bytes(&mut bytes));
        let mut res = 0;
        for b in bytes.iter() {
            res = res << 8;
            res |= (*b as c_long) & 0xff;
        }

        // While OpenSSL is actually OK to have negative serials
        // other libraries (for example, Go crypto) can drop
        // such certificates as invalid, so we clear the high bit
        Ok(((res as c_ulong) >> 1) as c_long)
    }

<<<<<<< HEAD

    /// Sets the certificate public-key, then signs it and return it
    /// Note: That the bit-length of the private key is used (set_bitlength is ignored)
=======
    /// Sets the certificate public-key, then self-sign and return it
>>>>>>> 58f6d113
    pub fn sign(&self, p_key: &PKey) -> Result<X509, ErrorStack> {
        ffi::init();

        unsafe {
            let x509 = X509::from_ptr(try!(cvt_p(ffi::X509_new())));

            try!(cvt(ffi::X509_set_version(x509.as_ptr(), 2)));
            try!(cvt(ffi::ASN1_INTEGER_set(ffi::X509_get_serialNumber(x509.as_ptr()),
                                           try!(X509Generator::random_serial()))));

            let not_before = try!(Asn1Time::days_from_now(0));
            let not_after = try!(Asn1Time::days_from_now(self.days));

            try!(cvt(X509_set_notBefore(x509.as_ptr(), not_before.as_ptr() as *const _)));
            // If prev line succeded - ownership should go to cert
            mem::forget(not_before);

            try!(cvt(X509_set_notAfter(x509.as_ptr(), not_after.as_ptr() as *const _)));
            // If prev line succeded - ownership should go to cert
            mem::forget(not_after);

            try!(cvt(ffi::X509_set_pubkey(x509.as_ptr(), p_key.as_ptr())));

            let name = try!(cvt_p(ffi::X509_get_subject_name(x509.as_ptr())));

            let default = [("CN", "rust-openssl")];
            let default_iter = &mut default.iter().map(|&(k, v)| (k, v));
            let arg_iter = &mut self.names.iter().map(|&(ref k, ref v)| (&k[..], &v[..]));
            let iter: &mut Iterator<Item = (&str, &str)> = if self.names.len() == 0 {
                default_iter
            } else {
                arg_iter
            };

            for (key, val) in iter {
                try!(X509Generator::add_name_internal(name, &key, &val));
<<<<<<< HEAD
            } 
            try_ssl!(ffi::X509_set_issuer_name(x509.as_ptr(), name));
=======
            }
            try!(cvt(ffi::X509_set_issuer_name(x509.as_ptr(), name)));
>>>>>>> 58f6d113

            for (exttype, ext) in self.extensions.iter() {
                try!(X509Generator::add_extension_internal(x509.as_ptr(),
                                                           &exttype,
                                                           &ext.to_string()));
            }

            let hash_fn = self.hash_type.as_ptr();
            try!(cvt(ffi::X509_sign(x509.as_ptr(), p_key.as_ptr(), hash_fn)));
            Ok(x509)
        }
    }

    /// Sets the certificate public-key, then signs it by the CA key and certificate and return it
    /// Note: That the bit-length of the private key is used (set_bitlength is ignored)
    pub fn sign_by_ca(&self, subject_pkey: &PKey, ca_cert: &X509, ca_pkey: &PKey) -> Result<X509, ErrorStack> {
        ffi::init();

        unsafe {
            let x509 = try_ssl_null!(ffi::X509_new());
            let x509 = X509::from_ptr(x509);

            try_ssl!(ffi::X509_set_version(x509.as_ptr(), 2));
            try_ssl!(ffi::ASN1_INTEGER_set(ffi::X509_get_serialNumber(x509.as_ptr()),
                                           try!(X509Generator::random_serial())));

            let not_before = try!(Asn1Time::days_from_now(0));
            let not_after = try!(Asn1Time::days_from_now(self.days));

            try_ssl!(ffi::X509_set_notBefore(x509.as_ptr(), not_before.as_ptr() as *const _));
            // If prev line succeded - ownership should go to cert
            mem::forget(not_before);

            try_ssl!(ffi::X509_set_notAfter(x509.as_ptr(), not_after.as_ptr() as *const _));
            // If prev line succeded - ownership should go to cert
            mem::forget(not_after);

            try_ssl!(ffi::X509_set_pubkey(x509.as_ptr(), subject_pkey.as_ptr()));

            let name = try_ssl_null!(ffi::X509_get_subject_name(x509.as_ptr()));

            let default = [("CN", "rust-openssl")];
            let default_iter = &mut default.iter().map(|&(k, v)| (k, v));
            let arg_iter = &mut self.names.iter().map(|&(ref k, ref v)| (&k[..], &v[..]));
            let iter: &mut Iterator<Item = (&str, &str)> = if self.names.len() == 0 {
                default_iter
            } else {
                arg_iter
            };

            for (key, val) in iter {
                try!(X509Generator::add_name_internal(name, &key, &val));
            }
            
            try_ssl!(ffi::X509_set_issuer_name(x509.as_ptr(), ffi::X509_get_issuer_name(ca_cert.as_ptr())));

            for (exttype, ext) in self.extensions.iter() {
                try!(X509Generator::add_extension_internal(x509.as_ptr(),
                                                           &exttype,
                                                           &ext.to_string()));
            }

            let hash_fn = self.hash_type.evp_md();
            try_ssl!(ffi::X509_sign(x509.as_ptr(), ca_pkey.as_ptr(), hash_fn));
            Ok(x509)
        }
    }

    /// Obtain a certificate signing request (CSR)
    pub fn request(&self, p_key: &PKey) -> Result<X509Req, ErrorStack> {
        let cert = match self.sign(p_key) {
            Ok(c) => c,
            Err(x) => return Err(x),
        };

        unsafe {
            let req = try!(cvt_p(ffi::X509_to_X509_REQ(cert.as_ptr(),
                                                       ptr::null_mut(),
                                                       ptr::null())));
            let req = X509Req::from_ptr(req);

            let exts = compat::X509_get0_extensions(cert.as_ptr());
            if exts != ptr::null_mut() {
                try!(cvt(ffi::X509_REQ_add_extensions(req.as_ptr(), exts as *mut _)));
            }

            let hash_fn = self.hash_type.as_ptr();
            try!(cvt(ffi::X509_REQ_sign(req.as_ptr(), p_key.as_ptr(), hash_fn)));

            Ok(req)
        }
    }
}

/// A borrowed public key certificate.
pub struct X509Ref(Opaque);

impl X509Ref {
    /// Creates a new `X509Ref` wrapping the provided handle.
    pub unsafe fn from_ptr<'a>(x509: *mut ffi::X509) -> &'a X509Ref {
        &*(x509 as *mut _)
    }

    pub fn as_ptr(&self) -> *mut ffi::X509 {
        self as *const _ as *mut _
    }

    pub fn subject_name(&self) -> &X509NameRef {
        unsafe {
            let name = ffi::X509_get_subject_name(self.as_ptr());
            X509NameRef::from_ptr(name)
        }
    }

    /// Returns this certificate's SAN entries, if they exist.
    pub fn subject_alt_names(&self) -> Option<GeneralNames> {
        unsafe {
            let stack = ffi::X509_get_ext_d2i(self.as_ptr(),
                                              Nid::SubjectAltName as c_int,
                                              ptr::null_mut(),
                                              ptr::null_mut());
            if stack.is_null() {
                return None;
            }

            Some(GeneralNames {
                stack: stack as *mut _,
            })
        }
    }

    pub fn public_key(&self) -> Result<PKey, ErrorStack> {
        unsafe {
            let pkey = try!(cvt_p(ffi::X509_get_pubkey(self.as_ptr())));
            Ok(PKey::from_ptr(pkey))
        }
    }

    /// Returns certificate fingerprint calculated using provided hash
    pub fn fingerprint(&self, hash_type: MessageDigest) -> Result<Vec<u8>, ErrorStack> {
        unsafe {
            let evp = hash_type.as_ptr();
            let mut len = ffi::EVP_MAX_MD_SIZE;
            let mut buf = vec![0u8; len as usize];
            try!(cvt(ffi::X509_digest(self.as_ptr(), evp, buf.as_mut_ptr() as *mut _, &mut len)));
            buf.truncate(len as usize);
            Ok(buf)
        }
    }

    /// Returns certificate Not After validity period.
    pub fn not_after<'a>(&'a self) -> &'a Asn1TimeRef {
        unsafe {
            let date = compat::X509_get_notAfter(self.as_ptr());
            assert!(!date.is_null());
            Asn1TimeRef::from_ptr(date)
        }
    }

    /// Returns certificate Not Before validity period.
    pub fn not_before<'a>(&'a self) -> &'a Asn1TimeRef {
        unsafe {
            let date = compat::X509_get_notBefore(self.as_ptr());
            assert!(!date.is_null());
            Asn1TimeRef::from_ptr(date)
        }
    }

    /// Writes certificate as PEM
    pub fn to_pem(&self) -> Result<Vec<u8>, ErrorStack> {
        let mem_bio = try!(MemBio::new());
        unsafe {
            try!(cvt(ffi::PEM_write_bio_X509(mem_bio.as_ptr(), self.as_ptr())));
        }
        Ok(mem_bio.get_buf().to_owned())
    }

    /// Returns a DER serialized form of the certificate
    pub fn to_der(&self) -> Result<Vec<u8>, ErrorStack> {
        let mem_bio = try!(MemBio::new());
        unsafe {
            ffi::i2d_X509_bio(mem_bio.as_ptr(), self.as_ptr());
        }
        Ok(mem_bio.get_buf().to_owned())
    }
}

/// An owned public key certificate.
pub struct X509(*mut ffi::X509);

impl X509 {
    /// Returns a new `X509`, taking ownership of the handle.
    pub unsafe fn from_ptr(x509: *mut ffi::X509) -> X509 {
        X509(x509)
    }

    /// Reads a certificate from DER.
    pub fn from_der(buf: &[u8]) -> Result<X509, ErrorStack> {
        unsafe {
            let mut ptr = buf.as_ptr();
            let len = cmp::min(buf.len(), c_long::max_value() as usize) as c_long;
            let x509 = try!(cvt_p(ffi::d2i_X509(ptr::null_mut(), &mut ptr, len)));
            Ok(X509::from_ptr(x509))
        }
    }

    /// Reads a certificate from PEM.
    pub fn from_pem(buf: &[u8]) -> Result<X509, ErrorStack> {
        let mem_bio = try!(MemBioSlice::new(buf));
        unsafe {
            let handle = try!(cvt_p(ffi::PEM_read_bio_X509(mem_bio.as_ptr(),
                                                           ptr::null_mut(),
                                                           None,
                                                           ptr::null_mut())));
            Ok(X509::from_ptr(handle))
        }
    }
}

impl Deref for X509 {
    type Target = X509Ref;

    fn deref(&self) -> &X509Ref {
        unsafe {
            X509Ref::from_ptr(self.0)
        }
    }
}

impl Clone for X509 {
    fn clone(&self) -> X509 {
        unsafe {
            compat::X509_up_ref(self.as_ptr());
            X509::from_ptr(self.as_ptr())
        }
    }
}

impl Drop for X509 {
    fn drop(&mut self) {
        unsafe { ffi::X509_free(self.as_ptr()) };
    }
}

pub struct X509NameRef(Opaque);

impl X509NameRef {
    pub unsafe fn from_ptr<'a>(ptr: *mut ffi::X509_NAME) -> &'a X509NameRef {
        &*(ptr as *mut _)
    }

    pub fn as_ptr(&self) -> *mut ffi::X509_NAME {
        self as *const _ as *mut _
    }

    pub fn text_by_nid(&self, nid: Nid) -> Option<SslString> {
        unsafe {
            let loc = ffi::X509_NAME_get_index_by_NID(self.as_ptr(), nid as c_int, -1);
            if loc == -1 {
                return None;
            }

            let ne = ffi::X509_NAME_get_entry(self.as_ptr(), loc);
            if ne.is_null() {
                return None;
            }

            let asn1_str = ffi::X509_NAME_ENTRY_get_data(ne);
            if asn1_str.is_null() {
                return None;
            }

            let mut str_from_asn1: *mut u8 = ptr::null_mut();
            let len = ffi::ASN1_STRING_to_UTF8(&mut str_from_asn1, asn1_str);

            if len < 0 {
                return None;
            }

            assert!(!str_from_asn1.is_null());

            Some(SslString::new(str_from_asn1, len))
        }
    }
}

/// A certificate signing request
pub struct X509Req(*mut ffi::X509_REQ);

impl X509Req {
    pub unsafe fn from_ptr(handle: *mut ffi::X509_REQ) -> X509Req {
        X509Req(handle)
    }

    pub fn as_ptr(&self) -> *mut ffi::X509_REQ {
        self.0
    }

    /// Reads CSR from PEM
    pub fn from_pem(buf: &[u8]) -> Result<X509Req, ErrorStack> {
        let mem_bio = try!(MemBioSlice::new(buf));
        unsafe {
            let handle = try!(cvt_p(ffi::PEM_read_bio_X509_REQ(mem_bio.as_ptr(),
                                                               ptr::null_mut(),
                                                               None,
                                                               ptr::null_mut())));
            Ok(X509Req::from_ptr(handle))
        }
    }

    /// Writes CSR as PEM
    pub fn to_pem(&self) -> Result<Vec<u8>, ErrorStack> {
        let mem_bio = try!(MemBio::new());
        if unsafe { ffi::PEM_write_bio_X509_REQ(mem_bio.as_ptr(), self.0) } != 1 {
            return Err(ErrorStack::get());
        }
        Ok(mem_bio.get_buf().to_owned())
    }

    /// Returns a DER serialized form of the CSR
    pub fn to_der(&self) -> Result<Vec<u8>, ErrorStack> {
        let mem_bio = try!(MemBio::new());
        unsafe {
            ffi::i2d_X509_REQ_bio(mem_bio.as_ptr(), self.0);
        }
        Ok(mem_bio.get_buf().to_owned())
    }
}

impl Drop for X509Req {
    fn drop(&mut self) {
        unsafe { ffi::X509_REQ_free(self.0) };
    }
}

/// A collection of X.509 extensions.
///
/// Upholds the invariant that a certificate MUST NOT include more than one
/// instance of a particular extension, according to RFC 3280 §4.2. Also
/// ensures that extensions are added to the certificate during signing
/// in the order they were inserted, which is required for certain
/// extensions like SubjectKeyIdentifier and AuthorityKeyIdentifier.
struct Extensions {
    /// The extensions contained in the collection.
    extensions: Vec<Extension>,
    /// A map of used to keep track of added extensions and their indexes in `self.extensions`.
    indexes: HashMap<ExtensionType, usize>,
}

impl Extensions {
    /// Creates a new `Extensions`.
    pub fn new() -> Extensions {
        Extensions {
            extensions: vec![],
            indexes: HashMap::new(),
        }
    }

    /// Adds a new `Extension`, replacing any existing one of the same
    /// `ExtensionType`.
    pub fn add(&mut self, ext: Extension) {
        let ext_type = ext.get_type();

        if let Some(index) = self.indexes.get(&ext_type) {
            self.extensions[*index] = ext;
            return;
        }

        self.extensions.push(ext);
        self.indexes.insert(ext_type, self.extensions.len() - 1);
    }

    /// Returns an `ExtensionsIter` for the collection.
    pub fn iter(&self) -> ExtensionsIter {
        ExtensionsIter {
            current: 0,
            extensions: &self.extensions,
        }
    }
}

/// An iterator that iterates over `(ExtensionType, Extension)` for each
/// extension in the collection.
struct ExtensionsIter<'a> {
    current: usize,
    extensions: &'a Vec<Extension>,
}

impl<'a> Iterator for ExtensionsIter<'a> {
    type Item = (ExtensionType, &'a Extension);

    fn next(&mut self) -> Option<Self::Item> {
        if self.current < self.extensions.len() {
            let ext = &self.extensions[self.current];

            self.current += 1;

            Some((ext.get_type(), ext))
        } else {
            None
        }
    }
}

pub struct X509VerifyError(c_long);

impl fmt::Debug for X509VerifyError {
    fn fmt(&self, fmt: &mut fmt::Formatter) -> fmt::Result {
        fmt.debug_struct("X509VerifyError")
            .field("code", &self.0)
            .field("error", &self.error_string())
            .finish()
    }
}

impl fmt::Display for X509VerifyError {
    fn fmt(&self, fmt: &mut fmt::Formatter) -> fmt::Result {
        fmt.write_str(self.error_string())
    }
}

impl Error for X509VerifyError {
    fn description(&self) -> &str {
        "an X509 validation error"
    }
}

impl X509VerifyError {
    /// Creates an `X509VerifyError` from a raw error number.
    ///
    /// `None` will be returned if `err` is `X509_V_OK`.
    ///
    /// # Safety
    ///
    /// Some methods on `X509VerifyError` are not thread safe if the error
    /// number is invalid.
    pub unsafe fn from_raw(err: c_long) -> Option<X509VerifyError> {
        if err == ffi::X509_V_OK as c_long {
            None
        } else {
            Some(X509VerifyError(err))
        }
    }

    pub fn as_raw(&self) -> c_long {
        self.0
    }

    pub fn error_string(&self) -> &'static str {
        ffi::init();

        unsafe {
            let s = ffi::X509_verify_cert_error_string(self.0);
            str::from_utf8(CStr::from_ptr(s).to_bytes()).unwrap()
        }
    }
}

/// A collection of OpenSSL `GENERAL_NAME`s.
pub struct GeneralNames {
    stack: *mut ffi::stack_st_GENERAL_NAME,
}

impl Drop for GeneralNames {
    #[cfg(ossl10x)]
    fn drop(&mut self) {
        unsafe {
            // This transmute is dubious but it's what openssl itself does...
            let free: unsafe extern fn(*mut ffi::GENERAL_NAME) = ffi::GENERAL_NAME_free;
            let free: unsafe extern fn(*mut c_void) = mem::transmute(free);
            ffi::sk_pop_free(&mut (*self.stack).stack, Some(free));
        }
    }

    #[cfg(ossl110)]
    fn drop(&mut self) {
        unsafe {
            // This transmute is dubious but it's what openssl itself does...
            let free: unsafe extern fn(*mut ffi::GENERAL_NAME) = ffi::GENERAL_NAME_free;
            let free: unsafe extern fn(*mut c_void) = mem::transmute(free);
            ffi::OPENSSL_sk_pop_free(self.stack as *mut _, Some(free));
        }
    }
}

impl GeneralNames {
    /// Returns the number of `GeneralName`s in this structure.
    pub fn len(&self) -> usize {
        self._len()
    }

    #[cfg(ossl10x)]
    fn _len(&self) -> usize {
        unsafe { (*self.stack).stack.num as usize }
    }

    #[cfg(ossl110)]
    fn _len(&self) -> usize {
        unsafe { ffi::OPENSSL_sk_num(self.stack as *const _) as usize }
    }

    /// Returns the specified `GeneralName`.
    ///
    /// # Panics
    ///
    /// Panics if `idx` is not less than `len()`.
    pub fn get<'a>(&'a self, idx: usize) -> GeneralName<'a> {
        unsafe {
            assert!(idx < self.len());
            GeneralName {
                name: self._get(idx),
                m: PhantomData,
            }
        }
    }

    #[cfg(ossl10x)]
    unsafe fn _get(&self, idx: usize) -> *const ffi::GENERAL_NAME {
        *(*self.stack).stack.data.offset(idx as isize) as *const ffi::GENERAL_NAME
    }

    #[cfg(ossl110)]
    unsafe fn _get(&self, idx: usize) -> *const ffi::GENERAL_NAME {
        ffi::OPENSSL_sk_value(self.stack as *const _, idx as c_int) as *mut _
    }

    /// Returns an iterator over the `GeneralName`s in this structure.
    pub fn iter(&self) -> GeneralNamesIter {
        GeneralNamesIter {
            names: self,
            idx: 0,
        }
    }
}

impl<'a> IntoIterator for &'a GeneralNames {
    type Item = GeneralName<'a>;
    type IntoIter = GeneralNamesIter<'a>;

    fn into_iter(self) -> GeneralNamesIter<'a> {
        self.iter()
    }
}

/// An iterator over OpenSSL `GENERAL_NAME`s.
pub struct GeneralNamesIter<'a> {
    names: &'a GeneralNames,
    idx: usize,
}

impl<'a> Iterator for GeneralNamesIter<'a> {
    type Item = GeneralName<'a>;

    fn next(&mut self) -> Option<Self::Item> {
        if self.idx < self.names.len() {
            let name = self.names.get(self.idx);
            self.idx += 1;
            Some(name)
        } else {
            None
        }
    }

    fn size_hint(&self) -> (usize, Option<usize>) {
        let size = self.names.len() - self.idx;
        (size, Some(size))
    }
}

impl<'a> ExactSizeIterator for GeneralNamesIter<'a> {}

/// An OpenSSL `GENERAL_NAME`.
pub struct GeneralName<'a> {
    name: *const ffi::GENERAL_NAME,
    m: PhantomData<&'a ()>,
}

impl<'a> GeneralName<'a> {
    /// Returns the contents of this `GeneralName` if it is a `dNSName`.
    pub fn dnsname(&self) -> Option<&str> {
        unsafe {
            if (*self.name).type_ != ffi::GEN_DNS {
                return None;
            }

            let ptr = ASN1_STRING_data((*self.name).d as *mut _);
            let len = ffi::ASN1_STRING_length((*self.name).d as *mut _);

            let slice = slice::from_raw_parts(ptr as *const u8, len as usize);
            // dNSNames are stated to be ASCII (specifically IA5). Hopefully
            // OpenSSL checks that when loading a certificate but if not we'll
            // use this instead of from_utf8_unchecked just in case.
            str::from_utf8(slice).ok()
        }
    }

    /// Returns the contents of this `GeneralName` if it is an `iPAddress`.
    pub fn ipaddress(&self) -> Option<&[u8]> {
        unsafe {
            if (*self.name).type_ != ffi::GEN_IPADD {
                return None;
            }

            let ptr = ASN1_STRING_data((*self.name).d as *mut _);
            let len = ffi::ASN1_STRING_length((*self.name).d as *mut _);

            Some(slice::from_raw_parts(ptr as *const u8, len as usize))
        }
    }
}

#[test]
fn test_negative_serial() {
    // I guess that's enough to get a random negative number
    for _ in 0..1000 {
        assert!(X509Generator::random_serial().unwrap() > 0,
                "All serials should be positive");
    }
}

#[cfg(ossl110)]
mod compat {
    pub use ffi::X509_getm_notAfter as X509_get_notAfter;
    pub use ffi::X509_getm_notBefore as X509_get_notBefore;
    pub use ffi::X509_up_ref;
    pub use ffi::X509_get0_extensions;
}

#[cfg(ossl10x)]
#[allow(bad_style)]
mod compat {
    use libc::c_int;
    use ffi;

    pub unsafe fn X509_get_notAfter(x: *mut ffi::X509) -> *mut ffi::ASN1_TIME {
        (*(*(*x).cert_info).validity).notAfter
    }

    pub unsafe fn X509_get_notBefore(x: *mut ffi::X509) -> *mut ffi::ASN1_TIME {
        (*(*(*x).cert_info).validity).notBefore
    }

    pub unsafe fn X509_up_ref(x: *mut ffi::X509) {
        ffi::CRYPTO_add_lock(&mut (*x).references,
                             1,
                             ffi::CRYPTO_LOCK_X509,
                             "mod.rs\0".as_ptr() as *const _,
                             line!() as c_int);
    }

    pub unsafe fn X509_get0_extensions(cert: *const ffi::X509)
                                       -> *const ffi::stack_st_X509_EXTENSION {
        let info = (*cert).cert_info;
        if info.is_null() {
            0 as *mut _
        } else {
            (*info).extensions
        }
    }
}<|MERGE_RESOLUTION|>--- conflicted
+++ resolved
@@ -28,12 +28,14 @@
     X509_set_notBefore,
     X509_set_notAfter,
     ASN1_STRING_data,
+    X509_NAME, 
 };
 #[cfg(ossl110)]
 use ffi::{
     X509_set1_notBefore as X509_set_notBefore,
     X509_set1_notAfter as X509_set_notAfter,
     ASN1_STRING_get0_data as ASN1_STRING_data,
+    X509NAME,
 };
 
 pub mod extension;
@@ -312,18 +314,10 @@
         Ok(((res as c_ulong) >> 1) as c_long)
     }
 
-<<<<<<< HEAD
-
-    /// Sets the certificate public-key, then signs it and return it
-    /// Note: That the bit-length of the private key is used (set_bitlength is ignored)
-=======
-    /// Sets the certificate public-key, then self-sign and return it
->>>>>>> 58f6d113
-    pub fn sign(&self, p_key: &PKey) -> Result<X509, ErrorStack> {
+    fn sign_certificate(&self, x509: &X509, issuer: &X509, issuer_pkey: &PKey) -> Result<X509, ErrorStack> {
         ffi::init();
 
         unsafe {
-            let x509 = X509::from_ptr(try!(cvt_p(ffi::X509_new())));
 
             try!(cvt(ffi::X509_set_version(x509.as_ptr(), 2)));
             try!(cvt(ffi::ASN1_INTEGER_set(ffi::X509_get_serialNumber(x509.as_ptr()),
@@ -332,15 +326,39 @@
             let not_before = try!(Asn1Time::days_from_now(0));
             let not_after = try!(Asn1Time::days_from_now(self.days));
 
-            try!(cvt(X509_set_notBefore(x509.as_ptr(), not_before.as_ptr() as *const _)));
+            try!(cvt(ffi::X509_set_notBefore(x509.as_ptr(), not_before.as_ptr() as *const _)));
             // If prev line succeded - ownership should go to cert
             mem::forget(not_before);
 
-            try!(cvt(X509_set_notAfter(x509.as_ptr(), not_after.as_ptr() as *const _)));
+            try!(cvt(ffi::X509_set_notAfter(x509.as_ptr(), not_after.as_ptr() as *const _)));
             // If prev line succeded - ownership should go to cert
             mem::forget(not_after);
-
-            try!(cvt(ffi::X509_set_pubkey(x509.as_ptr(), p_key.as_ptr())));
+            
+            try!(cvt(ffi::X509_set_issuer_name(x509.as_ptr(), ffi::X509_get_subject_name(issuer.as_ptr()))));
+
+            for (exttype, ext) in self.extensions.iter() {
+                try!(X509Generator::add_extension_internal(x509.as_ptr(),
+                                                           &exttype,
+                                                           &ext.to_string()));
+            }
+
+
+            let hash_fn = self.hash_type.as_ptr();
+            try!(cvt(ffi::X509_sign(x509.as_ptr(), issuer_pkey.as_ptr(), hash_fn)));
+            Ok(x509.clone())
+        }
+    }
+
+    /// Sets the certificate public-key, then self-sign and return it
+    pub fn sign(&self, subject_pkey: &PKey) -> Result<X509, ErrorStack> {
+
+
+        ffi::init();
+
+        unsafe {
+            let x509 = X509::from_ptr(try!(cvt_p(ffi::X509_new())));
+
+            try!(cvt(ffi::X509_set_pubkey(x509.as_ptr(), subject_pkey.as_ptr())));
 
             let name = try!(cvt_p(ffi::X509_get_subject_name(x509.as_ptr())));
 
@@ -355,23 +373,10 @@
 
             for (key, val) in iter {
                 try!(X509Generator::add_name_internal(name, &key, &val));
-<<<<<<< HEAD
-            } 
-            try_ssl!(ffi::X509_set_issuer_name(x509.as_ptr(), name));
-=======
-            }
-            try!(cvt(ffi::X509_set_issuer_name(x509.as_ptr(), name)));
->>>>>>> 58f6d113
-
-            for (exttype, ext) in self.extensions.iter() {
-                try!(X509Generator::add_extension_internal(x509.as_ptr(),
-                                                           &exttype,
-                                                           &ext.to_string()));
-            }
-
-            let hash_fn = self.hash_type.as_ptr();
-            try!(cvt(ffi::X509_sign(x509.as_ptr(), p_key.as_ptr(), hash_fn)));
-            Ok(x509)
+
+            }
+
+            self.sign_certificate(&x509, &x509, subject_pkey)
         }
     }
 
@@ -381,27 +386,9 @@
         ffi::init();
 
         unsafe {
-            let x509 = try_ssl_null!(ffi::X509_new());
-            let x509 = X509::from_ptr(x509);
-
-            try_ssl!(ffi::X509_set_version(x509.as_ptr(), 2));
-            try_ssl!(ffi::ASN1_INTEGER_set(ffi::X509_get_serialNumber(x509.as_ptr()),
-                                           try!(X509Generator::random_serial())));
-
-            let not_before = try!(Asn1Time::days_from_now(0));
-            let not_after = try!(Asn1Time::days_from_now(self.days));
-
-            try_ssl!(ffi::X509_set_notBefore(x509.as_ptr(), not_before.as_ptr() as *const _));
-            // If prev line succeded - ownership should go to cert
-            mem::forget(not_before);
-
-            try_ssl!(ffi::X509_set_notAfter(x509.as_ptr(), not_after.as_ptr() as *const _));
-            // If prev line succeded - ownership should go to cert
-            mem::forget(not_after);
-
-            try_ssl!(ffi::X509_set_pubkey(x509.as_ptr(), subject_pkey.as_ptr()));
-
-            let name = try_ssl_null!(ffi::X509_get_subject_name(x509.as_ptr()));
+            let x509 = X509::from_ptr(try!(cvt_p(ffi::X509_new())));
+
+            let name = try!(cvt_p(ffi::X509_get_subject_name(x509.as_ptr())));
 
             let default = [("CN", "rust-openssl")];
             let default_iter = &mut default.iter().map(|&(k, v)| (k, v));
@@ -416,17 +403,9 @@
                 try!(X509Generator::add_name_internal(name, &key, &val));
             }
             
-            try_ssl!(ffi::X509_set_issuer_name(x509.as_ptr(), ffi::X509_get_issuer_name(ca_cert.as_ptr())));
-
-            for (exttype, ext) in self.extensions.iter() {
-                try!(X509Generator::add_extension_internal(x509.as_ptr(),
-                                                           &exttype,
-                                                           &ext.to_string()));
-            }
-
-            let hash_fn = self.hash_type.evp_md();
-            try_ssl!(ffi::X509_sign(x509.as_ptr(), ca_pkey.as_ptr(), hash_fn));
-            Ok(x509)
+            try!(cvt(ffi::X509_set_pubkey(x509.as_ptr(), subject_pkey.as_ptr())));
+
+            self.sign_certificate(&x509, ca_cert, ca_pkey)
         }
     }
 
