//! The standard defining the format of public key certificates.
//!
//! An `X509` certificate binds an identity to a public key, and is either
//! signed by a certificate authority (CA) or self-signed. An entity that gets
//! a hold of a certificate can both verify your identity (via a CA) and encrypt
//! data with the included public key. `X509` certificates are used in many
//! Internet protocols, including SSL/TLS, which is the basis for HTTPS,
//! the secure protocol for browsing the web.

use cfg_if::cfg_if;
use ffi::X509_CRL_up_ref;
use foreign_types::{ForeignType, ForeignTypeRef, Opaque};
use libc::{c_int, c_long, c_uint, c_void};
use std::cmp::{self, Ordering};
use std::convert::{TryFrom, TryInto};
use std::error::Error;
use std::ffi::{CStr, CString};
use std::fmt;
use std::marker::PhantomData;
use std::mem;
use std::net::IpAddr;
use std::path::Path;
use std::ptr;
use std::str;

use crate::asn1::{
    Asn1BitStringRef, Asn1Enumerated, Asn1Integer, Asn1IntegerRef, Asn1Object, Asn1ObjectRef,
    Asn1OctetStringRef, Asn1StringRef, Asn1Time, Asn1TimeRef, Asn1Type,
};
use crate::bio::MemBioSlice;
use crate::bn::BigNum;
use crate::conf::ConfRef;
use crate::error::ErrorStack;
use crate::ex_data::Index;
use crate::hash::{DigestBytes, MessageDigest};
use crate::nid::Nid;
use crate::pkey::{HasPrivate, HasPublic, PKey, PKeyRef, Public};
use crate::ssl::SslRef;
use crate::stack::{Stack, StackRef, Stackable};
use crate::string::OpensslString;
use crate::util::{self, ForeignTypeExt, ForeignTypeRefExt};
use crate::{cvt, cvt_n, cvt_p, cvt_p_const};
use openssl_macros::corresponds;

#[cfg(any(ossl102, boringssl, libressl261, awslc))]
pub mod verify;

pub mod extension;
pub mod store;

#[cfg(test)]
mod tests;

/// A type of X509 extension.
///
/// # Safety
/// The value of NID and Output must match those in OpenSSL so that
/// `Output::from_ptr_opt(*_get_ext_d2i(*, NID, ...))` is valid.
pub unsafe trait ExtensionType {
    const NID: Nid;
    type Output: ForeignType;
}

foreign_type_and_impl_send_sync! {
    type CType = ffi::X509_STORE_CTX;
    fn drop = ffi::X509_STORE_CTX_free;

    /// An `X509` certificate store context.
    pub struct X509StoreContext;

    /// A reference to an [`X509StoreContext`].
    pub struct X509StoreContextRef;
}

impl X509StoreContext {
    /// Returns the index which can be used to obtain a reference to the `Ssl` associated with a
    /// context.
    #[corresponds(SSL_get_ex_data_X509_STORE_CTX_idx)]
    pub fn ssl_idx() -> Result<Index<X509StoreContext, SslRef>, ErrorStack> {
        unsafe { cvt_n(ffi::SSL_get_ex_data_X509_STORE_CTX_idx()).map(|idx| Index::from_raw(idx)) }
    }

    /// Creates a new `X509StoreContext` instance.
    #[corresponds(X509_STORE_CTX_new)]
    pub fn new() -> Result<X509StoreContext, ErrorStack> {
        unsafe {
            ffi::init();
            cvt_p(ffi::X509_STORE_CTX_new()).map(X509StoreContext)
        }
    }
}

impl X509StoreContextRef {
    /// Returns application data pertaining to an `X509` store context.
    #[corresponds(X509_STORE_CTX_get_ex_data)]
    pub fn ex_data<T>(&self, index: Index<X509StoreContext, T>) -> Option<&T> {
        unsafe {
            let data = ffi::X509_STORE_CTX_get_ex_data(self.as_ptr(), index.as_raw());
            if data.is_null() {
                None
            } else {
                Some(&*(data as *const T))
            }
        }
    }

    /// Returns the error code of the context.
    #[corresponds(X509_STORE_CTX_get_error)]
    pub fn error(&self) -> X509VerifyResult {
        unsafe { X509VerifyResult::from_raw(ffi::X509_STORE_CTX_get_error(self.as_ptr())) }
    }

    /// Initializes this context with the given certificate, certificates chain and certificate
    /// store. After initializing the context, the `with_context` closure is called with the prepared
    /// context. As long as the closure is running, the context stays initialized and can be used
    /// to e.g. verify a certificate. The context will be cleaned up, after the closure finished.
    ///
    /// * `trust` - The certificate store with the trusted certificates.
    /// * `cert` - The certificate that should be verified.
    /// * `cert_chain` - The certificates chain.
    /// * `with_context` - The closure that is called with the initialized context.
    ///
    /// This corresponds to [`X509_STORE_CTX_init`] before calling `with_context` and to
    /// [`X509_STORE_CTX_cleanup`] after calling `with_context`.
    ///
    /// [`X509_STORE_CTX_init`]:  https://docs.openssl.org/master/man3/X509_STORE_CTX_init/
    /// [`X509_STORE_CTX_cleanup`]:  https://docs.openssl.org/master/man3/X509_STORE_CTX_cleanup/
    pub fn init<F, T>(
        &mut self,
        trust: &store::X509StoreRef,
        cert: &X509Ref,
        cert_chain: &StackRef<X509>,
        with_context: F,
    ) -> Result<T, ErrorStack>
    where
        F: FnOnce(&mut X509StoreContextRef) -> Result<T, ErrorStack>,
    {
        struct Cleanup<'a>(&'a mut X509StoreContextRef);

        impl Drop for Cleanup<'_> {
            fn drop(&mut self) {
                unsafe {
                    ffi::X509_STORE_CTX_cleanup(self.0.as_ptr());
                }
            }
        }

        unsafe {
            cvt(ffi::X509_STORE_CTX_init(
                self.as_ptr(),
                trust.as_ptr(),
                cert.as_ptr(),
                cert_chain.as_ptr(),
            ))?;

            let cleanup = Cleanup(self);
            with_context(cleanup.0)
        }
    }

    /// Verifies the stored certificate.
    ///
    /// Returns `true` if verification succeeds. The `error` method will return the specific
    /// validation error if the certificate was not valid.
    ///
    /// This will only work inside of a call to `init`.
    #[corresponds(X509_verify_cert)]
    pub fn verify_cert(&mut self) -> Result<bool, ErrorStack> {
        unsafe { cvt_n(ffi::X509_verify_cert(self.as_ptr())).map(|n| n != 0) }
    }

    /// Set the error code of the context.
    #[corresponds(X509_STORE_CTX_set_error)]
    pub fn set_error(&mut self, result: X509VerifyResult) {
        unsafe {
            ffi::X509_STORE_CTX_set_error(self.as_ptr(), result.as_raw());
        }
    }

    /// Returns a reference to the certificate which caused the error or None if
    /// no certificate is relevant to the error.
    #[corresponds(X509_STORE_CTX_get_current_cert)]
    pub fn current_cert(&self) -> Option<&X509Ref> {
        unsafe {
            let ptr = ffi::X509_STORE_CTX_get_current_cert(self.as_ptr());
            X509Ref::from_const_ptr_opt(ptr)
        }
    }

    /// Returns a non-negative integer representing the depth in the certificate
    /// chain where the error occurred. If it is zero it occurred in the end
    /// entity certificate, one if it is the certificate which signed the end
    /// entity certificate and so on.
    #[corresponds(X509_STORE_CTX_get_error_depth)]
    pub fn error_depth(&self) -> u32 {
        unsafe { ffi::X509_STORE_CTX_get_error_depth(self.as_ptr()) as u32 }
    }

    /// Returns a reference to a complete valid `X509` certificate chain.
    #[corresponds(X509_STORE_CTX_get0_chain)]
    pub fn chain(&self) -> Option<&StackRef<X509>> {
        unsafe {
            let chain = X509_STORE_CTX_get0_chain(self.as_ptr());

            if chain.is_null() {
                None
            } else {
                Some(StackRef::from_ptr(chain))
            }
        }
    }
}

/// A builder used to construct an `X509`.
pub struct X509Builder(X509);

impl X509Builder {
    /// Creates a new builder.
    #[corresponds(X509_new)]
    pub fn new() -> Result<X509Builder, ErrorStack> {
        unsafe {
            ffi::init();
            cvt_p(ffi::X509_new()).map(|p| X509Builder(X509(p)))
        }
    }

    /// Sets the notAfter constraint on the certificate.
    #[corresponds(X509_set1_notAfter)]
    pub fn set_not_after(&mut self, not_after: &Asn1TimeRef) -> Result<(), ErrorStack> {
        unsafe { cvt(X509_set1_notAfter(self.0.as_ptr(), not_after.as_ptr())).map(|_| ()) }
    }

    /// Sets the notBefore constraint on the certificate.
    #[corresponds(X509_set1_notBefore)]
    pub fn set_not_before(&mut self, not_before: &Asn1TimeRef) -> Result<(), ErrorStack> {
        unsafe { cvt(X509_set1_notBefore(self.0.as_ptr(), not_before.as_ptr())).map(|_| ()) }
    }

    /// Sets the version of the certificate.
    ///
    /// Note that the version is zero-indexed; that is, a certificate corresponding to version 3 of
    /// the X.509 standard should pass `2` to this method.
    #[corresponds(X509_set_version)]
    #[allow(clippy::useless_conversion)]
    pub fn set_version(&mut self, version: i32) -> Result<(), ErrorStack> {
        unsafe { cvt(ffi::X509_set_version(self.0.as_ptr(), version as c_long)).map(|_| ()) }
    }

    /// Sets the serial number of the certificate.
    #[corresponds(X509_set_serialNumber)]
    pub fn set_serial_number(&mut self, serial_number: &Asn1IntegerRef) -> Result<(), ErrorStack> {
        unsafe {
            cvt(ffi::X509_set_serialNumber(
                self.0.as_ptr(),
                serial_number.as_ptr(),
            ))
            .map(|_| ())
        }
    }

    /// Sets the issuer name of the certificate.
    #[corresponds(X509_set_issuer_name)]
    pub fn set_issuer_name(&mut self, issuer_name: &X509NameRef) -> Result<(), ErrorStack> {
        unsafe {
            cvt(ffi::X509_set_issuer_name(
                self.0.as_ptr(),
                issuer_name.as_ptr(),
            ))
            .map(|_| ())
        }
    }

    /// Sets the subject name of the certificate.
    ///
    /// When building certificates, the `C`, `ST`, and `O` options are common when using the openssl command line tools.
    /// The `CN` field is used for the common name, such as a DNS name.
    ///
    /// ```
    /// use openssl::x509::{X509, X509NameBuilder};
    ///
    /// let mut x509_name = openssl::x509::X509NameBuilder::new().unwrap();
    /// x509_name.append_entry_by_text("C", "US").unwrap();
    /// x509_name.append_entry_by_text("ST", "CA").unwrap();
    /// x509_name.append_entry_by_text("O", "Some organization").unwrap();
    /// x509_name.append_entry_by_text("CN", "www.example.com").unwrap();
    /// let x509_name = x509_name.build();
    ///
    /// let mut x509 = openssl::x509::X509::builder().unwrap();
    /// x509.set_subject_name(&x509_name).unwrap();
    /// ```
    #[corresponds(X509_set_subject_name)]
    pub fn set_subject_name(&mut self, subject_name: &X509NameRef) -> Result<(), ErrorStack> {
        unsafe {
            cvt(ffi::X509_set_subject_name(
                self.0.as_ptr(),
                subject_name.as_ptr(),
            ))
            .map(|_| ())
        }
    }

    /// Sets the public key associated with the certificate.
    #[corresponds(X509_set_pubkey)]
    pub fn set_pubkey<T>(&mut self, key: &PKeyRef<T>) -> Result<(), ErrorStack>
    where
        T: HasPublic,
    {
        unsafe { cvt(ffi::X509_set_pubkey(self.0.as_ptr(), key.as_ptr())).map(|_| ()) }
    }

    /// Returns a context object which is needed to create certain X509 extension values.
    ///
    /// Set `issuer` to `None` if the certificate will be self-signed.
    #[corresponds(X509V3_set_ctx)]
    pub fn x509v3_context<'a>(
        &'a self,
        issuer: Option<&'a X509Ref>,
        conf: Option<&'a ConfRef>,
    ) -> X509v3Context<'a> {
        unsafe {
            let mut ctx = mem::zeroed();

            let issuer = match issuer {
                Some(issuer) => issuer.as_ptr(),
                None => self.0.as_ptr(),
            };
            let subject = self.0.as_ptr();
            ffi::X509V3_set_ctx(
                &mut ctx,
                issuer,
                subject,
                ptr::null_mut(),
                ptr::null_mut(),
                0,
            );

            // nodb case taken care of since we zeroed ctx above
            if let Some(conf) = conf {
                ffi::X509V3_set_nconf(&mut ctx, conf.as_ptr());
            }

            X509v3Context(ctx, PhantomData)
        }
    }

    /// Adds an X509 extension value to the certificate.
    ///
    /// This works just as `append_extension` except it takes ownership of the `X509Extension`.
    pub fn append_extension(&mut self, extension: X509Extension) -> Result<(), ErrorStack> {
        self.append_extension2(&extension)
    }

    /// Adds an X509 extension value to the certificate.
    #[corresponds(X509_add_ext)]
    pub fn append_extension2(&mut self, extension: &X509ExtensionRef) -> Result<(), ErrorStack> {
        unsafe {
            cvt(ffi::X509_add_ext(self.0.as_ptr(), extension.as_ptr(), -1))?;
            Ok(())
        }
    }

    /// Signs the certificate with a private key.
    #[corresponds(X509_sign)]
    pub fn sign<T>(&mut self, key: &PKeyRef<T>, hash: MessageDigest) -> Result<(), ErrorStack>
    where
        T: HasPrivate,
    {
        unsafe { cvt(ffi::X509_sign(self.0.as_ptr(), key.as_ptr(), hash.as_ptr())).map(|_| ()) }
    }

    /// Consumes the builder, returning the certificate.
    pub fn build(self) -> X509 {
        self.0
    }
}

foreign_type_and_impl_send_sync! {
    type CType = ffi::X509;
    fn drop = ffi::X509_free;

    /// An `X509` public key certificate.
    pub struct X509;
    /// Reference to `X509`.
    pub struct X509Ref;
}

impl X509Ref {
    /// Returns this certificate's subject name.
    #[corresponds(X509_get_subject_name)]
    pub fn subject_name(&self) -> &X509NameRef {
        unsafe {
            let name = ffi::X509_get_subject_name(self.as_ptr());
            X509NameRef::from_const_ptr_opt(name).expect("subject name must not be null")
        }
    }

    /// Returns the hash of the certificates subject
    #[corresponds(X509_subject_name_hash)]
    pub fn subject_name_hash(&self) -> u32 {
        #[allow(clippy::unnecessary_cast)]
        unsafe {
            ffi::X509_subject_name_hash(self.as_ptr()) as u32
        }
    }

    /// Returns this certificate's issuer name.
    #[corresponds(X509_get_issuer_name)]
    pub fn issuer_name(&self) -> &X509NameRef {
        unsafe {
            let name = ffi::X509_get_issuer_name(self.as_ptr());
            X509NameRef::from_const_ptr_opt(name).expect("issuer name must not be null")
        }
    }

    /// Returns the hash of the certificates issuer
    #[corresponds(X509_issuer_name_hash)]
    pub fn issuer_name_hash(&self) -> u32 {
        #[allow(clippy::unnecessary_cast)]
        unsafe {
            ffi::X509_issuer_name_hash(self.as_ptr()) as u32
        }
    }

    /// Returns this certificate's subject alternative name entries, if they exist.
    #[corresponds(X509_get_ext_d2i)]
    pub fn subject_alt_names(&self) -> Option<Stack<GeneralName>> {
        unsafe {
            let stack = ffi::X509_get_ext_d2i(
                self.as_ptr(),
                ffi::NID_subject_alt_name,
                ptr::null_mut(),
                ptr::null_mut(),
            );
            Stack::from_ptr_opt(stack as *mut _)
        }
    }

    /// Returns this certificate's CRL distribution points, if they exist.
    #[corresponds(X509_get_ext_d2i)]
    pub fn crl_distribution_points(&self) -> Option<Stack<DistPoint>> {
        unsafe {
            let stack = ffi::X509_get_ext_d2i(
                self.as_ptr(),
                ffi::NID_crl_distribution_points,
                ptr::null_mut(),
                ptr::null_mut(),
            );
            Stack::from_ptr_opt(stack as *mut _)
        }
    }

    /// Returns this certificate's issuer alternative name entries, if they exist.
    #[corresponds(X509_get_ext_d2i)]
    pub fn issuer_alt_names(&self) -> Option<Stack<GeneralName>> {
        unsafe {
            let stack = ffi::X509_get_ext_d2i(
                self.as_ptr(),
                ffi::NID_issuer_alt_name,
                ptr::null_mut(),
                ptr::null_mut(),
            );
            Stack::from_ptr_opt(stack as *mut _)
        }
    }

    /// Returns this certificate's [`authority information access`] entries, if they exist.
    ///
    /// [`authority information access`]: https://tools.ietf.org/html/rfc5280#section-4.2.2.1
    #[corresponds(X509_get_ext_d2i)]
    pub fn authority_info(&self) -> Option<Stack<AccessDescription>> {
        unsafe {
            let stack = ffi::X509_get_ext_d2i(
                self.as_ptr(),
                ffi::NID_info_access,
                ptr::null_mut(),
                ptr::null_mut(),
            );
            Stack::from_ptr_opt(stack as *mut _)
        }
    }

    /// Retrieves the path length extension from a certificate, if it exists.
    #[corresponds(X509_get_pathlen)]
    #[cfg(any(ossl110, boringssl, awslc))]
    pub fn pathlen(&self) -> Option<u32> {
        let v = unsafe { ffi::X509_get_pathlen(self.as_ptr()) };
        u32::try_from(v).ok()
    }

    /// Returns this certificate's subject key id, if it exists.
    #[corresponds(X509_get0_subject_key_id)]
    #[cfg(any(ossl110, boringssl, awslc))]
    pub fn subject_key_id(&self) -> Option<&Asn1OctetStringRef> {
        unsafe {
            let data = ffi::X509_get0_subject_key_id(self.as_ptr());
            Asn1OctetStringRef::from_const_ptr_opt(data)
        }
    }

    /// Returns this certificate's authority key id, if it exists.
    #[corresponds(X509_get0_authority_key_id)]
    #[cfg(any(ossl110, boringssl, awslc))]
    pub fn authority_key_id(&self) -> Option<&Asn1OctetStringRef> {
        unsafe {
            let data = ffi::X509_get0_authority_key_id(self.as_ptr());
            Asn1OctetStringRef::from_const_ptr_opt(data)
        }
    }

    /// Returns this certificate's authority issuer name entries, if they exist.
    #[corresponds(X509_get0_authority_issuer)]
    #[cfg(ossl111d)]
    pub fn authority_issuer(&self) -> Option<&StackRef<GeneralName>> {
        unsafe {
            let stack = ffi::X509_get0_authority_issuer(self.as_ptr());
            StackRef::from_const_ptr_opt(stack)
        }
    }

    /// Returns this certificate's authority serial number, if it exists.
    #[corresponds(X509_get0_authority_serial)]
    #[cfg(ossl111d)]
    pub fn authority_serial(&self) -> Option<&Asn1IntegerRef> {
        unsafe {
            let r = ffi::X509_get0_authority_serial(self.as_ptr());
            Asn1IntegerRef::from_const_ptr_opt(r)
        }
    }

    #[corresponds(X509_get_pubkey)]
    pub fn public_key(&self) -> Result<PKey<Public>, ErrorStack> {
        unsafe {
            let pkey = cvt_p(ffi::X509_get_pubkey(self.as_ptr()))?;
            Ok(PKey::from_ptr(pkey))
        }
    }

    /// Returns a digest of the DER representation of the certificate.
    #[corresponds(X509_digest)]
    pub fn digest(&self, hash_type: MessageDigest) -> Result<DigestBytes, ErrorStack> {
        unsafe {
            let mut digest = DigestBytes {
                buf: [0; ffi::EVP_MAX_MD_SIZE as usize],
                len: ffi::EVP_MAX_MD_SIZE as usize,
            };
            let mut len = ffi::EVP_MAX_MD_SIZE as c_uint;
            cvt(ffi::X509_digest(
                self.as_ptr(),
                hash_type.as_ptr(),
                digest.buf.as_mut_ptr() as *mut _,
                &mut len,
            ))?;
            digest.len = len as usize;

            Ok(digest)
        }
    }

    #[deprecated(since = "0.10.9", note = "renamed to digest")]
    pub fn fingerprint(&self, hash_type: MessageDigest) -> Result<Vec<u8>, ErrorStack> {
        self.digest(hash_type).map(|b| b.to_vec())
    }

    /// Returns the certificate's Not After validity period.
    #[corresponds(X509_getm_notAfter)]
    pub fn not_after(&self) -> &Asn1TimeRef {
        unsafe {
            let date = X509_getm_notAfter(self.as_ptr());
            Asn1TimeRef::from_const_ptr_opt(date).expect("not_after must not be null")
        }
    }

    /// Returns the certificate's Not Before validity period.
    #[corresponds(X509_getm_notBefore)]
    pub fn not_before(&self) -> &Asn1TimeRef {
        unsafe {
            let date = X509_getm_notBefore(self.as_ptr());
            Asn1TimeRef::from_const_ptr_opt(date).expect("not_before must not be null")
        }
    }

    /// Returns the certificate's signature
    #[corresponds(X509_get0_signature)]
    pub fn signature(&self) -> &Asn1BitStringRef {
        unsafe {
            let mut signature = ptr::null();
            X509_get0_signature(&mut signature, ptr::null_mut(), self.as_ptr());
            Asn1BitStringRef::from_const_ptr_opt(signature).expect("signature must not be null")
        }
    }

    /// Returns the certificate's signature algorithm.
    #[corresponds(X509_get0_signature)]
    pub fn signature_algorithm(&self) -> &X509AlgorithmRef {
        unsafe {
            let mut algor = ptr::null();
            X509_get0_signature(ptr::null_mut(), &mut algor, self.as_ptr());
            X509AlgorithmRef::from_const_ptr_opt(algor)
                .expect("signature algorithm must not be null")
        }
    }

    /// Returns the list of OCSP responder URLs specified in the certificate's Authority Information
    /// Access field.
    #[corresponds(X509_get1_ocsp)]
    pub fn ocsp_responders(&self) -> Result<Stack<OpensslString>, ErrorStack> {
        unsafe { cvt_p(ffi::X509_get1_ocsp(self.as_ptr())).map(|p| Stack::from_ptr(p)) }
    }

    /// Checks that this certificate issued `subject`.
    #[corresponds(X509_check_issued)]
    pub fn issued(&self, subject: &X509Ref) -> X509VerifyResult {
        unsafe {
            let r = ffi::X509_check_issued(self.as_ptr(), subject.as_ptr());
            X509VerifyResult::from_raw(r)
        }
    }

    /// Returns certificate version. If this certificate has no explicit version set, it defaults to
    /// version 1.
    ///
    /// Note that `0` return value stands for version 1, `1` for version 2 and so on.
    #[corresponds(X509_get_version)]
    #[cfg(any(ossl110, libressl281))]
    #[allow(clippy::unnecessary_cast)]
    pub fn version(&self) -> i32 {
        unsafe { ffi::X509_get_version(self.as_ptr()) as i32 }
    }

    /// Check if the certificate is signed using the given public key.
    ///
    /// Only the signature is checked: no other checks (such as certificate chain validity)
    /// are performed.
    ///
    /// Returns `true` if verification succeeds.
    #[corresponds(X509_verify)]
    pub fn verify<T>(&self, key: &PKeyRef<T>) -> Result<bool, ErrorStack>
    where
        T: HasPublic,
    {
        unsafe { cvt_n(ffi::X509_verify(self.as_ptr(), key.as_ptr())).map(|n| n != 0) }
    }

    /// Returns this certificate's serial number.
    #[corresponds(X509_get_serialNumber)]
    pub fn serial_number(&self) -> &Asn1IntegerRef {
        unsafe {
            let r = ffi::X509_get_serialNumber(self.as_ptr());
            Asn1IntegerRef::from_const_ptr_opt(r).expect("serial number must not be null")
        }
    }

    /// Returns this certificate's "alias". This field is populated by
    /// OpenSSL in some situations -- specifically OpenSSL will store a
    /// PKCS#12 `friendlyName` in this field. This is not a part of the X.509
    /// certificate itself, OpenSSL merely attaches it to this structure in
    /// memory.
    #[corresponds(X509_alias_get0)]
    pub fn alias(&self) -> Option<&[u8]> {
        unsafe {
            let mut len = 0;
            let ptr = ffi::X509_alias_get0(self.as_ptr(), &mut len);
            if ptr.is_null() {
                None
            } else {
                Some(util::from_raw_parts(ptr, len as usize))
            }
        }
    }

    to_pem! {
        /// Serializes the certificate into a PEM-encoded X509 structure.
        ///
        /// The output will have a header of `-----BEGIN CERTIFICATE-----`.
        #[corresponds(PEM_write_bio_X509)]
        to_pem,
        ffi::PEM_write_bio_X509
    }

    to_der! {
        /// Serializes the certificate into a DER-encoded X509 structure.
        #[corresponds(i2d_X509)]
        to_der,
        ffi::i2d_X509
    }

    to_pem! {
        /// Converts the certificate to human readable text.
        #[corresponds(X509_print)]
        to_text,
        ffi::X509_print
    }
}

impl ToOwned for X509Ref {
    type Owned = X509;

    fn to_owned(&self) -> X509 {
        unsafe {
            X509_up_ref(self.as_ptr());
            X509::from_ptr(self.as_ptr())
        }
    }
}

impl Ord for X509Ref {
    fn cmp(&self, other: &Self) -> cmp::Ordering {
        // X509_cmp returns a number <0 for less than, 0 for equal and >0 for greater than.
        // It can't fail if both pointers are valid, which we know is true.
        let cmp = unsafe { ffi::X509_cmp(self.as_ptr(), other.as_ptr()) };
        cmp.cmp(&0)
    }
}

impl PartialOrd for X509Ref {
    fn partial_cmp(&self, other: &Self) -> Option<cmp::Ordering> {
        Some(self.cmp(other))
    }
}

impl PartialOrd<X509> for X509Ref {
    fn partial_cmp(&self, other: &X509) -> Option<cmp::Ordering> {
        <X509Ref as PartialOrd<X509Ref>>::partial_cmp(self, other)
    }
}

impl PartialEq for X509Ref {
    fn eq(&self, other: &Self) -> bool {
        self.cmp(other) == cmp::Ordering::Equal
    }
}

impl PartialEq<X509> for X509Ref {
    fn eq(&self, other: &X509) -> bool {
        <X509Ref as PartialEq<X509Ref>>::eq(self, other)
    }
}

impl Eq for X509Ref {}

impl X509 {
    /// Returns a new builder.
    pub fn builder() -> Result<X509Builder, ErrorStack> {
        X509Builder::new()
    }

    from_pem! {
        /// Deserializes a PEM-encoded X509 structure.
        ///
        /// The input should have a header of `-----BEGIN CERTIFICATE-----`.
        #[corresponds(PEM_read_bio_X509)]
        from_pem,
        X509,
        ffi::PEM_read_bio_X509
    }

    from_der! {
        /// Deserializes a DER-encoded X509 structure.
        #[corresponds(d2i_X509)]
        from_der,
        X509,
        ffi::d2i_X509
    }

    /// Deserializes a list of PEM-formatted certificates.
    #[corresponds(PEM_read_bio_X509)]
    pub fn stack_from_pem(pem: &[u8]) -> Result<Vec<X509>, ErrorStack> {
        unsafe {
            ffi::init();
            let bio = MemBioSlice::new(pem)?;

            let mut certs = vec![];
            loop {
                let r =
                    ffi::PEM_read_bio_X509(bio.as_ptr(), ptr::null_mut(), None, ptr::null_mut());
                if r.is_null() {
                    let e = ErrorStack::get();

                    if let Some(err) = e.errors().last() {
                        if err.library_code() == ffi::ERR_LIB_PEM as libc::c_int
                            && err.reason_code() == ffi::PEM_R_NO_START_LINE as libc::c_int
                        {
                            break;
                        }
                    }

                    return Err(e);
                } else {
                    certs.push(X509(r));
                }
            }

            Ok(certs)
        }
    }
}

impl Clone for X509 {
    fn clone(&self) -> X509 {
        X509Ref::to_owned(self)
    }
}

impl fmt::Debug for X509 {
    fn fmt(&self, formatter: &mut fmt::Formatter<'_>) -> fmt::Result {
        let serial = match &self.serial_number().to_bn() {
            Ok(bn) => match bn.to_hex_str() {
                Ok(hex) => hex.to_string(),
                Err(_) => "".to_string(),
            },
            Err(_) => "".to_string(),
        };
        let mut debug_struct = formatter.debug_struct("X509");
        debug_struct.field("serial_number", &serial);
        debug_struct.field("signature_algorithm", &self.signature_algorithm().object());
        debug_struct.field("issuer", &self.issuer_name());
        debug_struct.field("subject", &self.subject_name());
        if let Some(subject_alt_names) = &self.subject_alt_names() {
            debug_struct.field("subject_alt_names", subject_alt_names);
        }
        debug_struct.field("not_before", &self.not_before());
        debug_struct.field("not_after", &self.not_after());

        if let Ok(public_key) = &self.public_key() {
            debug_struct.field("public_key", public_key);
        };
        // TODO: Print extensions once they are supported on the X509 struct.

        debug_struct.finish()
    }
}

impl AsRef<X509Ref> for X509Ref {
    fn as_ref(&self) -> &X509Ref {
        self
    }
}

impl Stackable for X509 {
    type StackType = ffi::stack_st_X509;
}

impl Ord for X509 {
    fn cmp(&self, other: &Self) -> cmp::Ordering {
        X509Ref::cmp(self, other)
    }
}

impl PartialOrd for X509 {
    fn partial_cmp(&self, other: &Self) -> Option<cmp::Ordering> {
        Some(self.cmp(other))
    }
}

impl PartialOrd<X509Ref> for X509 {
    fn partial_cmp(&self, other: &X509Ref) -> Option<cmp::Ordering> {
        X509Ref::partial_cmp(self, other)
    }
}

impl PartialEq for X509 {
    fn eq(&self, other: &Self) -> bool {
        X509Ref::eq(self, other)
    }
}

impl PartialEq<X509Ref> for X509 {
    fn eq(&self, other: &X509Ref) -> bool {
        X509Ref::eq(self, other)
    }
}

impl Eq for X509 {}

/// A context object required to construct certain `X509` extension values.
pub struct X509v3Context<'a>(ffi::X509V3_CTX, PhantomData<(&'a X509Ref, &'a ConfRef)>);

impl X509v3Context<'_> {
    pub fn as_ptr(&self) -> *mut ffi::X509V3_CTX {
        &self.0 as *const _ as *mut _
    }
}

foreign_type_and_impl_send_sync! {
    type CType = ffi::X509_EXTENSION;
    fn drop = ffi::X509_EXTENSION_free;

    /// Permit additional fields to be added to an `X509` v3 certificate.
    pub struct X509Extension;
    /// Reference to `X509Extension`.
    pub struct X509ExtensionRef;
}

impl Stackable for X509Extension {
    type StackType = ffi::stack_st_X509_EXTENSION;
}

impl X509Extension {
    /// Constructs an X509 extension value. See `man x509v3_config` for information on supported
    /// names and their value formats.
    ///
    /// Some extension types, such as `subjectAlternativeName`, require an `X509v3Context` to be
    /// provided.
    ///
    /// DO NOT CALL THIS WITH UNTRUSTED `value`: `value` is an OpenSSL
    /// mini-language that can read arbitrary files.
    ///
    /// See the extension module for builder types which will construct certain common extensions.
    ///
    /// This function is deprecated, `X509Extension::new_from_der` or the
    /// types in `x509::extension` should be used in its place.
    #[deprecated(
        note = "Use x509::extension types or new_from_der instead",
        since = "0.10.51"
    )]
    pub fn new(
        conf: Option<&ConfRef>,
        context: Option<&X509v3Context<'_>>,
        name: &str,
        value: &str,
    ) -> Result<X509Extension, ErrorStack> {
        let name = CString::new(name).unwrap();
        let value = CString::new(value).unwrap();
        let mut ctx;
        unsafe {
            ffi::init();
            let conf = conf.map_or(ptr::null_mut(), ConfRef::as_ptr);
            let context_ptr = match context {
                Some(c) => c.as_ptr(),
                None => {
                    ctx = mem::zeroed();

                    ffi::X509V3_set_ctx(
                        &mut ctx,
                        ptr::null_mut(),
                        ptr::null_mut(),
                        ptr::null_mut(),
                        ptr::null_mut(),
                        0,
                    );
                    &mut ctx
                }
            };
            let name = name.as_ptr() as *mut _;
            let value = value.as_ptr() as *mut _;

            cvt_p(ffi::X509V3_EXT_nconf(conf, context_ptr, name, value)).map(X509Extension)
        }
    }

    /// Constructs an X509 extension value. See `man x509v3_config` for information on supported
    /// extensions and their value formats.
    ///
    /// Some extension types, such as `nid::SUBJECT_ALTERNATIVE_NAME`, require an `X509v3Context` to
    /// be provided.
    ///
    /// DO NOT CALL THIS WITH UNTRUSTED `value`: `value` is an OpenSSL
    /// mini-language that can read arbitrary files.
    ///
    /// See the extension module for builder types which will construct certain common extensions.
    ///
    /// This function is deprecated, `X509Extension::new_from_der` or the
    /// types in `x509::extension` should be used in its place.
    #[deprecated(
        note = "Use x509::extension types or new_from_der instead",
        since = "0.10.51"
    )]
    pub fn new_nid(
        conf: Option<&ConfRef>,
        context: Option<&X509v3Context<'_>>,
        name: Nid,
        value: &str,
    ) -> Result<X509Extension, ErrorStack> {
        let value = CString::new(value).unwrap();
        let mut ctx;
        unsafe {
            ffi::init();
            let conf = conf.map_or(ptr::null_mut(), ConfRef::as_ptr);
            let context_ptr = match context {
                Some(c) => c.as_ptr(),
                None => {
                    ctx = mem::zeroed();

                    ffi::X509V3_set_ctx(
                        &mut ctx,
                        ptr::null_mut(),
                        ptr::null_mut(),
                        ptr::null_mut(),
                        ptr::null_mut(),
                        0,
                    );
                    &mut ctx
                }
            };
            let name = name.as_raw();
            let value = value.as_ptr() as *mut _;

            cvt_p(ffi::X509V3_EXT_nconf_nid(conf, context_ptr, name, value)).map(X509Extension)
        }
    }

    /// Constructs a new X509 extension value from its OID, whether it's
    /// critical, and its DER contents.
    ///
    /// The extent structure of the DER value will vary based on the
    /// extension type, and can generally be found in the RFC defining the
    /// extension.
    ///
    /// For common extension types, there are Rust APIs provided in
    /// `openssl::x509::extensions` which are more ergonomic.
    pub fn new_from_der(
        oid: &Asn1ObjectRef,
        critical: bool,
        der_contents: &Asn1OctetStringRef,
    ) -> Result<X509Extension, ErrorStack> {
        unsafe {
            cvt_p(ffi::X509_EXTENSION_create_by_OBJ(
                ptr::null_mut(),
                oid.as_ptr(),
                critical as _,
                der_contents.as_ptr(),
            ))
            .map(X509Extension)
        }
    }

    pub(crate) unsafe fn new_internal(
        nid: Nid,
        critical: bool,
        value: *mut c_void,
    ) -> Result<X509Extension, ErrorStack> {
        ffi::init();
        cvt_p(ffi::X509V3_EXT_i2d(nid.as_raw(), critical as _, value)).map(X509Extension)
    }

    /// Adds an alias for an extension
    ///
    /// # Safety
    ///
    /// This method modifies global state without locking and therefore is not thread safe
    #[cfg(not(libressl390))]
    #[corresponds(X509V3_EXT_add_alias)]
    #[deprecated(
        note = "Use x509::extension types or new_from_der and then this is not necessary",
        since = "0.10.51"
    )]
    pub unsafe fn add_alias(to: Nid, from: Nid) -> Result<(), ErrorStack> {
        ffi::init();
        cvt(ffi::X509V3_EXT_add_alias(to.as_raw(), from.as_raw())).map(|_| ())
    }
}

impl X509ExtensionRef {
    to_der! {
        /// Serializes the Extension to its standard DER encoding.
        #[corresponds(i2d_X509_EXTENSION)]
        to_der,
        ffi::i2d_X509_EXTENSION
    }
}

/// A builder used to construct an `X509Name`.
pub struct X509NameBuilder(X509Name);

impl X509NameBuilder {
    /// Creates a new builder.
    pub fn new() -> Result<X509NameBuilder, ErrorStack> {
        unsafe {
            ffi::init();
            cvt_p(ffi::X509_NAME_new()).map(|p| X509NameBuilder(X509Name(p)))
        }
    }

    /// Add a name entry
    #[corresponds(X509_NAME_add_entry)]
    #[cfg(any(ossl101, libressl350))]
    pub fn append_entry(&mut self, ne: &X509NameEntryRef) -> std::result::Result<(), ErrorStack> {
        unsafe {
            cvt(ffi::X509_NAME_add_entry(
                self.0.as_ptr(),
                ne.as_ptr(),
                -1,
                0,
            ))
            .map(|_| ())
        }
    }

    /// Add a field entry by str.
    #[corresponds(X509_NAME_add_entry_by_txt)]
    pub fn append_entry_by_text(&mut self, field: &str, value: &str) -> Result<(), ErrorStack> {
        unsafe {
            let field = CString::new(field).unwrap();
            assert!(value.len() <= crate::SLenType::MAX as usize);
            cvt(ffi::X509_NAME_add_entry_by_txt(
                self.0.as_ptr(),
                field.as_ptr() as *mut _,
                ffi::MBSTRING_UTF8,
                value.as_ptr(),
                value.len() as crate::SLenType,
                -1,
                0,
            ))
            .map(|_| ())
        }
    }

    /// Add a field entry by str with a specific type.
    #[corresponds(X509_NAME_add_entry_by_txt)]
    pub fn append_entry_by_text_with_type(
        &mut self,
        field: &str,
        value: &str,
        ty: Asn1Type,
    ) -> Result<(), ErrorStack> {
        unsafe {
            let field = CString::new(field).unwrap();
            assert!(value.len() <= crate::SLenType::MAX as usize);
            cvt(ffi::X509_NAME_add_entry_by_txt(
                self.0.as_ptr(),
                field.as_ptr() as *mut _,
                ty.as_raw(),
                value.as_ptr(),
                value.len() as crate::SLenType,
                -1,
                0,
            ))
            .map(|_| ())
        }
    }

    /// Add a field entry by NID.
    #[corresponds(X509_NAME_add_entry_by_NID)]
    pub fn append_entry_by_nid(&mut self, field: Nid, value: &str) -> Result<(), ErrorStack> {
        unsafe {
            assert!(value.len() <= crate::SLenType::MAX as usize);
            cvt(ffi::X509_NAME_add_entry_by_NID(
                self.0.as_ptr(),
                field.as_raw(),
                ffi::MBSTRING_UTF8,
                value.as_ptr() as *mut _,
                value.len() as crate::SLenType,
                -1,
                0,
            ))
            .map(|_| ())
        }
    }

    /// Add a field entry by NID with a specific type.
    #[corresponds(X509_NAME_add_entry_by_NID)]
    pub fn append_entry_by_nid_with_type(
        &mut self,
        field: Nid,
        value: &str,
        ty: Asn1Type,
    ) -> Result<(), ErrorStack> {
        unsafe {
            assert!(value.len() <= crate::SLenType::MAX as usize);
            cvt(ffi::X509_NAME_add_entry_by_NID(
                self.0.as_ptr(),
                field.as_raw(),
                ty.as_raw(),
                value.as_ptr() as *mut _,
                value.len() as crate::SLenType,
                -1,
                0,
            ))
            .map(|_| ())
        }
    }

    /// Return an `X509Name`.
    pub fn build(self) -> X509Name {
        // Round-trip through bytes because OpenSSL is not const correct and
        // names in a "modified" state compute various things lazily. This can
        // lead to data-races because OpenSSL doesn't have locks or anything.
        X509Name::from_der(&self.0.to_der().unwrap()).unwrap()
    }
}

foreign_type_and_impl_send_sync! {
    type CType = ffi::X509_NAME;
    fn drop = ffi::X509_NAME_free;

    /// The names of an `X509` certificate.
    pub struct X509Name;
    /// Reference to `X509Name`.
    pub struct X509NameRef;
}

impl X509Name {
    /// Returns a new builder.
    pub fn builder() -> Result<X509NameBuilder, ErrorStack> {
        X509NameBuilder::new()
    }

    /// Loads subject names from a file containing PEM-formatted certificates.
    ///
    /// This is commonly used in conjunction with `SslContextBuilder::set_client_ca_list`.
    pub fn load_client_ca_file<P: AsRef<Path>>(file: P) -> Result<Stack<X509Name>, ErrorStack> {
        let file = CString::new(file.as_ref().as_os_str().to_str().unwrap()).unwrap();
        unsafe { cvt_p(ffi::SSL_load_client_CA_file(file.as_ptr())).map(|p| Stack::from_ptr(p)) }
    }

    from_der! {
        /// Deserializes a DER-encoded X509 name structure.
        ///
        /// This corresponds to [`d2i_X509_NAME`].
        ///
        /// [`d2i_X509_NAME`]: https://docs.openssl.org/master/man3/d2i_X509_NAME/
        from_der,
        X509Name,
        ffi::d2i_X509_NAME
    }
}

impl Stackable for X509Name {
    type StackType = ffi::stack_st_X509_NAME;
}

impl X509NameRef {
    /// Returns the name entries by the nid.
    pub fn entries_by_nid(&self, nid: Nid) -> X509NameEntries<'_> {
        X509NameEntries {
            name: self,
            nid: Some(nid),
            loc: -1,
        }
    }

    /// Returns an iterator over all `X509NameEntry` values
    pub fn entries(&self) -> X509NameEntries<'_> {
        X509NameEntries {
            name: self,
            nid: None,
            loc: -1,
        }
    }

    /// Compare two names, like [`Ord`] but it may fail.
    ///
    /// With OpenSSL versions from 3.0.0 this may return an error if the underlying `X509_NAME_cmp`
    /// call fails.
    /// For OpenSSL versions before 3.0.0 it will never return an error, but due to a bug it may
    /// spuriously return `Ordering::Less` if the `X509_NAME_cmp` call fails.
    #[corresponds(X509_NAME_cmp)]
    pub fn try_cmp(&self, other: &X509NameRef) -> Result<Ordering, ErrorStack> {
        let cmp = unsafe { ffi::X509_NAME_cmp(self.as_ptr(), other.as_ptr()) };
        if cfg!(ossl300) && cmp == -2 {
            return Err(ErrorStack::get());
        }
        Ok(cmp.cmp(&0))
    }

    /// Copies the name to a new `X509Name`.
    #[corresponds(X509_NAME_dup)]
    #[cfg(any(boringssl, ossl110, libressl270, awslc))]
    pub fn to_owned(&self) -> Result<X509Name, ErrorStack> {
        unsafe { cvt_p(ffi::X509_NAME_dup(self.as_ptr())).map(|n| X509Name::from_ptr(n)) }
    }

    to_der! {
        /// Serializes the certificate into a DER-encoded X509 name structure.
        ///
        /// This corresponds to [`i2d_X509_NAME`].
        ///
        /// [`i2d_X509_NAME`]: https://docs.openssl.org/master/man3/i2d_X509_NAME/
        to_der,
        ffi::i2d_X509_NAME
    }
}

impl fmt::Debug for X509NameRef {
    fn fmt(&self, formatter: &mut fmt::Formatter<'_>) -> fmt::Result {
        formatter.debug_list().entries(self.entries()).finish()
    }
}

/// A type to destructure and examine an `X509Name`.
pub struct X509NameEntries<'a> {
    name: &'a X509NameRef,
    nid: Option<Nid>,
    loc: c_int,
}

impl<'a> Iterator for X509NameEntries<'a> {
    type Item = &'a X509NameEntryRef;

    fn next(&mut self) -> Option<&'a X509NameEntryRef> {
        unsafe {
            match self.nid {
                Some(nid) => {
                    // There is a `Nid` specified to search for
                    self.loc =
                        ffi::X509_NAME_get_index_by_NID(self.name.as_ptr(), nid.as_raw(), self.loc);
                    if self.loc == -1 {
                        return None;
                    }
                }
                None => {
                    // Iterate over all `Nid`s
                    self.loc += 1;
                    if self.loc >= ffi::X509_NAME_entry_count(self.name.as_ptr()) {
                        return None;
                    }
                }
            }

            let entry = ffi::X509_NAME_get_entry(self.name.as_ptr(), self.loc);

            Some(X509NameEntryRef::from_const_ptr_opt(entry).expect("entry must not be null"))
        }
    }
}

foreign_type_and_impl_send_sync! {
    type CType = ffi::X509_NAME_ENTRY;
    fn drop = ffi::X509_NAME_ENTRY_free;

    /// A name entry associated with a `X509Name`.
    pub struct X509NameEntry;
    /// Reference to `X509NameEntry`.
    pub struct X509NameEntryRef;
}

impl X509NameEntryRef {
    /// Returns the field value of an `X509NameEntry`.
    #[corresponds(X509_NAME_ENTRY_get_data)]
    pub fn data(&self) -> &Asn1StringRef {
        unsafe {
            let data = ffi::X509_NAME_ENTRY_get_data(self.as_ptr());
            Asn1StringRef::from_ptr(data)
        }
    }

    /// Returns the `Asn1Object` value of an `X509NameEntry`.
    /// This is useful for finding out about the actual `Nid` when iterating over all `X509NameEntries`.
    #[corresponds(X509_NAME_ENTRY_get_object)]
    pub fn object(&self) -> &Asn1ObjectRef {
        unsafe {
            let object = ffi::X509_NAME_ENTRY_get_object(self.as_ptr());
            Asn1ObjectRef::from_ptr(object)
        }
    }
}

impl fmt::Debug for X509NameEntryRef {
    fn fmt(&self, formatter: &mut fmt::Formatter<'_>) -> fmt::Result {
        formatter.write_fmt(format_args!("{:?} = {:?}", self.object(), self.data()))
    }
}

/// A builder used to construct an `X509Req`.
pub struct X509ReqBuilder(X509Req);

impl X509ReqBuilder {
    /// Returns a builder for a certificate request.
    #[corresponds(X509_REQ_new)]
    pub fn new() -> Result<X509ReqBuilder, ErrorStack> {
        unsafe {
            ffi::init();
            cvt_p(ffi::X509_REQ_new()).map(|p| X509ReqBuilder(X509Req(p)))
        }
    }

    /// Set the numerical value of the version field.
    #[corresponds(X509_REQ_set_version)]
    #[allow(clippy::useless_conversion)]
    pub fn set_version(&mut self, version: i32) -> Result<(), ErrorStack> {
        unsafe {
            cvt(ffi::X509_REQ_set_version(
                self.0.as_ptr(),
                version as c_long,
            ))
            .map(|_| ())
        }
    }

    /// Set the issuer name.
    #[corresponds(X509_REQ_set_subject_name)]
    pub fn set_subject_name(&mut self, subject_name: &X509NameRef) -> Result<(), ErrorStack> {
        unsafe {
            cvt(ffi::X509_REQ_set_subject_name(
                self.0.as_ptr(),
                subject_name.as_ptr(),
            ))
            .map(|_| ())
        }
    }

    /// Set the public key.
    #[corresponds(X509_REQ_set_pubkey)]
    pub fn set_pubkey<T>(&mut self, key: &PKeyRef<T>) -> Result<(), ErrorStack>
    where
        T: HasPublic,
    {
        unsafe { cvt(ffi::X509_REQ_set_pubkey(self.0.as_ptr(), key.as_ptr())).map(|_| ()) }
    }

    /// Return an `X509v3Context`. This context object can be used to construct
    /// certain `X509` extensions.
    pub fn x509v3_context<'a>(&'a self, conf: Option<&'a ConfRef>) -> X509v3Context<'a> {
        unsafe {
            let mut ctx = mem::zeroed();

            ffi::X509V3_set_ctx(
                &mut ctx,
                ptr::null_mut(),
                ptr::null_mut(),
                self.0.as_ptr(),
                ptr::null_mut(),
                0,
            );

            // nodb case taken care of since we zeroed ctx above
            if let Some(conf) = conf {
                ffi::X509V3_set_nconf(&mut ctx, conf.as_ptr());
            }

            X509v3Context(ctx, PhantomData)
        }
    }

    /// Permits any number of extension fields to be added to the certificate.
    pub fn add_extensions(
        &mut self,
        extensions: &StackRef<X509Extension>,
    ) -> Result<(), ErrorStack> {
        unsafe {
            cvt(ffi::X509_REQ_add_extensions(
                self.0.as_ptr(),
                extensions.as_ptr(),
            ))
            .map(|_| ())
        }
    }

    /// Sign the request using a private key.
    #[corresponds(X509_REQ_sign)]
    pub fn sign<T>(&mut self, key: &PKeyRef<T>, hash: MessageDigest) -> Result<(), ErrorStack>
    where
        T: HasPrivate,
    {
        unsafe {
            cvt(ffi::X509_REQ_sign(
                self.0.as_ptr(),
                key.as_ptr(),
                hash.as_ptr(),
            ))
            .map(|_| ())
        }
    }

    /// Returns the `X509Req`.
    pub fn build(self) -> X509Req {
        self.0
    }
}

foreign_type_and_impl_send_sync! {
    type CType = ffi::X509_REQ;
    fn drop = ffi::X509_REQ_free;

    /// An `X509` certificate request.
    pub struct X509Req;
    /// Reference to `X509Req`.
    pub struct X509ReqRef;
}

impl X509Req {
    /// A builder for `X509Req`.
    pub fn builder() -> Result<X509ReqBuilder, ErrorStack> {
        X509ReqBuilder::new()
    }

    from_pem! {
        /// Deserializes a PEM-encoded PKCS#10 certificate request structure.
        ///
        /// The input should have a header of `-----BEGIN CERTIFICATE REQUEST-----`.
        ///
        /// This corresponds to [`PEM_read_bio_X509_REQ`].
        ///
        /// [`PEM_read_bio_X509_REQ`]: https://docs.openssl.org/master/man3/PEM_read_bio_X509_REQ/
        from_pem,
        X509Req,
        ffi::PEM_read_bio_X509_REQ
    }

    from_der! {
        /// Deserializes a DER-encoded PKCS#10 certificate request structure.
        ///
        /// This corresponds to [`d2i_X509_REQ`].
        ///
        /// [`d2i_X509_REQ`]: https://docs.openssl.org/master/man3/d2i_X509_REQ/
        from_der,
        X509Req,
        ffi::d2i_X509_REQ
    }
}

impl X509ReqRef {
    to_pem! {
        /// Serializes the certificate request to a PEM-encoded PKCS#10 structure.
        ///
        /// The output will have a header of `-----BEGIN CERTIFICATE REQUEST-----`.
        ///
        /// This corresponds to [`PEM_write_bio_X509_REQ`].
        ///
        /// [`PEM_write_bio_X509_REQ`]: https://docs.openssl.org/master/man3/PEM_write_bio_X509_REQ/
        to_pem,
        ffi::PEM_write_bio_X509_REQ
    }

    to_der! {
        /// Serializes the certificate request to a DER-encoded PKCS#10 structure.
        ///
        /// This corresponds to [`i2d_X509_REQ`].
        ///
        /// [`i2d_X509_REQ`]: https://docs.openssl.org/master/man3/i2d_X509_REQ/
        to_der,
        ffi::i2d_X509_REQ
    }

    to_pem! {
        /// Converts the request to human readable text.
        #[corresponds(X509_Req_print)]
        to_text,
        ffi::X509_REQ_print
    }

    /// Returns the numerical value of the version field of the certificate request.
    #[corresponds(X509_REQ_get_version)]
    #[allow(clippy::unnecessary_cast)]
    pub fn version(&self) -> i32 {
        unsafe { X509_REQ_get_version(self.as_ptr()) as i32 }
    }

    /// Returns the subject name of the certificate request.
    #[corresponds(X509_REQ_get_subject_name)]
    pub fn subject_name(&self) -> &X509NameRef {
        unsafe {
            let name = X509_REQ_get_subject_name(self.as_ptr());
            X509NameRef::from_const_ptr_opt(name).expect("subject name must not be null")
        }
    }

    /// Returns the public key of the certificate request.
    #[corresponds(X509_REQ_get_pubkey)]
    pub fn public_key(&self) -> Result<PKey<Public>, ErrorStack> {
        unsafe {
            let key = cvt_p(ffi::X509_REQ_get_pubkey(self.as_ptr()))?;
            Ok(PKey::from_ptr(key))
        }
    }

    /// Check if the certificate request is signed using the given public key.
    ///
    /// Returns `true` if verification succeeds.
    #[corresponds(X509_REQ_verify)]
    pub fn verify<T>(&self, key: &PKeyRef<T>) -> Result<bool, ErrorStack>
    where
        T: HasPublic,
    {
        unsafe { cvt_n(ffi::X509_REQ_verify(self.as_ptr(), key.as_ptr())).map(|n| n != 0) }
    }

    /// Returns the extensions of the certificate request.
    #[corresponds(X509_REQ_get_extensions)]
    pub fn extensions(&self) -> Result<Stack<X509Extension>, ErrorStack> {
        unsafe {
            let extensions = cvt_p(ffi::X509_REQ_get_extensions(self.as_ptr()))?;
            Ok(Stack::from_ptr(extensions))
        }
    }
}

/// The reason that a certificate was revoked.
#[derive(Debug, Copy, Clone, PartialEq, Eq)]
pub struct CrlReason(c_int);

#[allow(missing_docs)] // no need to document the constants
impl CrlReason {
    pub const UNSPECIFIED: CrlReason = CrlReason(ffi::CRL_REASON_UNSPECIFIED);
    pub const KEY_COMPROMISE: CrlReason = CrlReason(ffi::CRL_REASON_KEY_COMPROMISE);
    pub const CA_COMPROMISE: CrlReason = CrlReason(ffi::CRL_REASON_CA_COMPROMISE);
    pub const AFFILIATION_CHANGED: CrlReason = CrlReason(ffi::CRL_REASON_AFFILIATION_CHANGED);
    pub const SUPERSEDED: CrlReason = CrlReason(ffi::CRL_REASON_SUPERSEDED);
    pub const CESSATION_OF_OPERATION: CrlReason = CrlReason(ffi::CRL_REASON_CESSATION_OF_OPERATION);
    pub const CERTIFICATE_HOLD: CrlReason = CrlReason(ffi::CRL_REASON_CERTIFICATE_HOLD);
    pub const REMOVE_FROM_CRL: CrlReason = CrlReason(ffi::CRL_REASON_REMOVE_FROM_CRL);
    pub const PRIVILEGE_WITHDRAWN: CrlReason = CrlReason(ffi::CRL_REASON_PRIVILEGE_WITHDRAWN);
    pub const AA_COMPROMISE: CrlReason = CrlReason(ffi::CRL_REASON_AA_COMPROMISE);

    /// Constructs an `CrlReason` from a raw OpenSSL value.
    pub const fn from_raw(value: c_int) -> Self {
        CrlReason(value)
    }

    /// Returns the raw OpenSSL value represented by this type.
    pub const fn as_raw(&self) -> c_int {
        self.0
    }

    pub fn to_asn1_integer(&self) -> Result<Asn1Integer, ErrorStack> {
        Asn1Integer::from_bn(BigNum::from_u32(self.0 as u32)?.as_ref())
    }
}

/// A builder used to construct `X509Revoked`.
pub struct X509RevokedBuilder(X509Revoked);

impl X509RevokedBuilder {
    /// Creates a new X509Revoked builder.
    pub fn new() -> Result<X509RevokedBuilder, ErrorStack> {
        unsafe {
            ffi::init();
            cvt_p(ffi::X509_REVOKED_new()).map(|p| X509RevokedBuilder(X509Revoked(p)))
        }
    }

    /// Set revocation reason.
    pub fn set_crl_reason(&mut self, crl_reason: &CrlReason) -> Result<(), ErrorStack> {
        unsafe {
            cvt(ffi::X509_REVOKED_add1_ext_i2d(
                self.0.as_ptr(),
                ffi::NID_crl_reason,
                crl_reason.to_asn1_integer()?.as_ptr() as *mut c_void,
                0,
                0,
            ))
            .map(|_| ())
        }
    }

    /// Set revocation date.
    #[corresponds(X509_REVOKED_set_revocationDate)]
    pub fn set_revocation_date(&mut self, revocation_date: &Asn1TimeRef) -> Result<(), ErrorStack> {
        unsafe {
            cvt(ffi::X509_REVOKED_set_revocationDate(
                self.0.as_ptr(),
                revocation_date.as_ptr(),
            ))
            .map(|_| ())
        }
    }

    /// Set serial number.
    #[corresponds(X509_REVOKED_set_serialNumber)]
    pub fn set_serial_number(&mut self, serial_number: &Asn1IntegerRef) -> Result<(), ErrorStack> {
        unsafe {
            cvt(ffi::X509_REVOKED_set_serialNumber(
                self.0.as_ptr(),
                serial_number.as_ptr(),
            ))
            .map(|_| ())
        }
    }

    pub fn build(self) -> X509Revoked {
        self.0
    }
}

foreign_type_and_impl_send_sync! {
    type CType = ffi::X509_REVOKED;
    fn drop = ffi::X509_REVOKED_free;

    /// An `X509` certificate revocation status.
    pub struct X509Revoked;
    /// Reference to `X509Revoked`.
    pub struct X509RevokedRef;
}

impl Stackable for X509Revoked {
    type StackType = ffi::stack_st_X509_REVOKED;
}

impl X509Revoked {
    /// Returns a new builder.
    pub fn builder() -> Result<X509RevokedBuilder, ErrorStack> {
        X509RevokedBuilder::new()
    }

    from_der! {
        /// Deserializes a DER-encoded certificate revocation status
        #[corresponds(d2i_X509_REVOKED)]
        from_der,
        X509Revoked,
        ffi::d2i_X509_REVOKED
    }

    pub fn new(to_revoke: &X509Ref) -> Result<Self, ErrorStack> {
        unsafe { Ok(Self(Self::new_raw(to_revoke)?)) }
    }

    /// the caller has to ensure the pointer is freed
    unsafe fn new_raw(to_revoke: &X509Ref) -> Result<*mut ffi::X509_REVOKED, ErrorStack> {
        let result = cvt_p(ffi::X509_REVOKED_new())?;

        if ffi::X509_REVOKED_set_serialNumber(result, to_revoke.serial_number().as_ptr()) <= 0 {
            ffi::X509_REVOKED_free(result);
            return Err(ErrorStack::get());
        }
        if ffi::X509_REVOKED_set_revocationDate(result, crate::asn1::Asn1Time::now()?.as_ptr()) <= 0
        {
            ffi::X509_REVOKED_free(result);
            return Err(ErrorStack::get());
        }

        Ok(result)
    }
}

impl X509RevokedRef {
    to_der! {
        /// Serializes the certificate request to a DER-encoded certificate revocation status
        #[corresponds(d2i_X509_REVOKED)]
        to_der,
        ffi::i2d_X509_REVOKED
    }

    /// Copies the entry to a new `X509Revoked`.
    #[corresponds(X509_NAME_dup)]
    #[cfg(any(boringssl, ossl110, libressl270, awslc))]
    pub fn to_owned(&self) -> Result<X509Revoked, ErrorStack> {
        unsafe { cvt_p(ffi::X509_REVOKED_dup(self.as_ptr())).map(|n| X509Revoked::from_ptr(n)) }
    }

    /// Get the date that the certificate was revoked
    #[corresponds(X509_REVOKED_get0_revocationDate)]
    pub fn revocation_date(&self) -> &Asn1TimeRef {
        unsafe {
            let r = X509_REVOKED_get0_revocationDate(self.as_ptr() as *const _);
            assert!(!r.is_null());
            Asn1TimeRef::from_ptr(r as *mut _)
        }
    }

    /// Get the serial number of the revoked certificate
    #[corresponds(X509_REVOKED_get0_serialNumber)]
    pub fn serial_number(&self) -> &Asn1IntegerRef {
        unsafe {
            let r = X509_REVOKED_get0_serialNumber(self.as_ptr() as *const _);
            assert!(!r.is_null());
            Asn1IntegerRef::from_ptr(r as *mut _)
        }
    }

    /// Get the criticality and value of an extension.
    ///
    /// This returns None if the extension is not present or occurs multiple times.
    #[corresponds(X509_REVOKED_get_ext_d2i)]
    pub fn extension<T: ExtensionType>(&self) -> Result<Option<(bool, T::Output)>, ErrorStack> {
        let mut critical = -1;
        let out = unsafe {
            // SAFETY: self.as_ptr() is a valid pointer to an X509_REVOKED.
            let ext = ffi::X509_REVOKED_get_ext_d2i(
                self.as_ptr(),
                T::NID.as_raw(),
                &mut critical as *mut _,
                ptr::null_mut(),
            );
            // SAFETY: Extensions's contract promises that the type returned by
            // OpenSSL here is T::Output.
            T::Output::from_ptr_opt(ext as *mut _)
        };
        match (critical, out) {
            (0, Some(out)) => Ok(Some((false, out))),
            (1, Some(out)) => Ok(Some((true, out))),
            // -1 means the extension wasn't found, -2 means multiple were found.
            (-1 | -2, _) => Ok(None),
            // A critical value of 0 or 1 suggests success, but a null pointer
            // was returned so something went wrong.
            (0 | 1, None) => Err(ErrorStack::get()),
            (c_int::MIN..=-2 | 2.., _) => panic!("OpenSSL should only return -2, -1, 0, or 1 for an extension's criticality but it returned {}", critical),
        }
    }
}

/// The CRL entry extension identifying the reason for revocation see [`CrlReason`],
/// this is as defined in RFC 5280 Section 5.3.1.
pub enum ReasonCode {}

// SAFETY: CertificateIssuer is defined to be a stack of GeneralName in the RFC
// and in OpenSSL.
unsafe impl ExtensionType for ReasonCode {
    const NID: Nid = Nid::from_raw(ffi::NID_crl_reason);

    type Output = Asn1Enumerated;
}

/// The CRL entry extension identifying the issuer of a certificate used in
/// indirect CRLs, as defined in RFC 5280 Section 5.3.3.
pub enum CertificateIssuer {}

// SAFETY: CertificateIssuer is defined to be a stack of GeneralName in the RFC
// and in OpenSSL.
unsafe impl ExtensionType for CertificateIssuer {
    const NID: Nid = Nid::from_raw(ffi::NID_certificate_issuer);

    type Output = Stack<GeneralName>;
}

/// The CRL extension identifying how to access information and services for the issuer of the CRL
pub enum AuthorityInformationAccess {}

// SAFETY: AuthorityInformationAccess is defined to be a stack of AccessDescription in the RFC
// and in OpenSSL.
unsafe impl ExtensionType for AuthorityInformationAccess {
    const NID: Nid = Nid::from_raw(ffi::NID_info_access);

    type Output = Stack<AccessDescription>;
}

/// A builder used to construct `X509Crl`.
pub struct X509CrlBuilder(X509Crl);

impl X509CrlBuilder {
    /// Creates a new CRL builder.
    #[corresponds(X509_CRL_new)]
    pub fn new() -> Result<X509CrlBuilder, ErrorStack> {
        unsafe {
            ffi::init();
            cvt_p(ffi::X509_CRL_new()).map(|p| X509CrlBuilder(X509Crl(p)))
        }
    }

    /// Sets the issuer name of the CRL.
    #[corresponds(X509_CRL_set_issuer_name)]
    pub fn set_issuer_name(&mut self, issuer_name: &X509NameRef) -> Result<(), ErrorStack> {
        unsafe {
            cvt(ffi::X509_CRL_set_issuer_name(
                self.0.as_ptr(),
                issuer_name.as_ptr(),
            ))
            .map(|_| ())
        }
    }

    /// Sets last update to CRL.
    #[corresponds(X509_CRL_set1_lastUpdate)]
    pub fn set_last_update(&mut self, last_update: &Asn1TimeRef) -> Result<(), ErrorStack> {
        unsafe {
            cvt(X509_CRL_set1_lastUpdate(
                self.0.as_ptr(),
                last_update.as_ptr(),
            ))
            .map(|_| ())
        }
    }

    /// Sets next update to CRL.
    #[corresponds(X509_CRL_set1_nextUpdate)]
    pub fn set_next_update(&mut self, next_update: &Asn1TimeRef) -> Result<(), ErrorStack> {
        unsafe {
            cvt(X509_CRL_set1_nextUpdate(
                self.0.as_ptr(),
                next_update.as_ptr(),
            ))
            .map(|_| ())
        }
    }

    /// Adds an X509 extension value to the CRL.
    #[corresponds(X509_CRL_add_ext)]
    pub fn append_extension(&mut self, extension: &X509ExtensionRef) -> Result<(), ErrorStack> {
        unsafe {
            cvt(ffi::X509_CRL_add_ext(
                self.0.as_ptr(),
                extension.as_ptr(),
                -1,
            ))
            .map(|_| ())
        }
    }

    /// Return an `X509v3Context`. This context object can be used to construct
    /// certain `X509Crl` extensions.
    pub fn x509v3_context<'a>(
        &'a self,
        issuer: &X509Ref,
        conf: Option<&'a ConfRef>,
    ) -> X509v3Context<'a> {
        unsafe {
            let mut ctx = mem::zeroed();

            ffi::X509V3_set_ctx(
                &mut ctx,
                issuer.as_ptr(),
                ptr::null_mut(),
                ptr::null_mut(),
                self.0.as_ptr(),
                0,
            );

            if let Some(conf) = conf {
                ffi::X509V3_set_nconf(&mut ctx, conf.as_ptr());
            }

            X509v3Context(ctx, PhantomData)
        }
    }

    /// Add a certificate the CRL.
    #[corresponds(X509_CRL_add0_revoked)]
    pub fn add_revoked(&mut self, revoked: X509Revoked) -> Result<(), ErrorStack> {
        unsafe {
            cvt(ffi::X509_CRL_add0_revoked(
                self.0.as_ptr(),
                revoked.as_ptr(),
            ))?;
            mem::forget(revoked);
            Ok(())
        }
    }

    /// Signs the CRL with a private key.
    #[corresponds(X509_CRL_sign)]
    pub fn sign<T>(&mut self, key: &PKeyRef<T>, hash: MessageDigest) -> Result<(), ErrorStack>
    where
        T: HasPrivate,
    {
        unsafe {
            cvt(ffi::X509_CRL_sign(
                self.0.as_ptr(),
                key.as_ptr(),
                hash.as_ptr(),
            ))
            .map(|_| ())
        }
    }

    /// Consumes the builder, returning the CRL.
    pub fn build(self) -> X509Crl {
        self.0
    }
}

foreign_type_and_impl_send_sync! {
    type CType = ffi::X509_CRL;
    fn drop = ffi::X509_CRL_free;

    /// An `X509` certificate revocation list.
    pub struct X509Crl;
    /// Reference to `X509Crl`.
    pub struct X509CrlRef;
}

/// The status of a certificate in a revoction list
///
/// Corresponds to the return value from the [`X509_CRL_get0_by_*`] methods.
///
<<<<<<< HEAD
/// [`X509_CRL_get0_by_*`]: https://www.openssl.org/docs/man1.1.0/man3/X509_CRL_get0_by_serial.html
#[derive(Debug)]
=======
/// [`X509_CRL_get0_by_*`]: https://docs.openssl.org/master/man3/X509_CRL_get0_by_serial/
>>>>>>> c9a5be83
pub enum CrlStatus<'a> {
    /// The certificate is not present in the list
    NotRevoked,
    /// The certificate is in the list and is revoked
    Revoked(&'a X509RevokedRef),
    /// The certificate is in the list, but has the "removeFromCrl" status.
    ///
    /// This can occur if the certificate was revoked with the "CertificateHold"
    /// reason, and has since been unrevoked.
    RemoveFromCrl(&'a X509RevokedRef),
}

impl fmt::Debug for X509RevokedRef {
    fn fmt(&self, fmt: &mut fmt::Formatter<'_>) -> fmt::Result {
        fmt.debug_struct("X509RevokedRef")
            .field("der", &self.to_der())
            .field("revocation_date", &self.revocation_date())
            .field("serial_number", &self.serial_number().to_bn())
            .finish()
    }
}

impl<'a> CrlStatus<'a> {
    // Helper used by the X509_CRL_get0_by_* methods to convert their return
    // value to the status enum.
    // Safety note: the returned CrlStatus must not outlive the owner of the
    // revoked_entry pointer.
    unsafe fn from_ffi_status(
        status: c_int,
        revoked_entry: *mut ffi::X509_REVOKED,
    ) -> CrlStatus<'a> {
        match status {
            0 => CrlStatus::NotRevoked,
            1 => {
                assert!(!revoked_entry.is_null());
                CrlStatus::Revoked(X509RevokedRef::from_ptr(revoked_entry))
            }
            2 => {
                assert!(!revoked_entry.is_null());
                CrlStatus::RemoveFromCrl(X509RevokedRef::from_ptr(revoked_entry))
            }
            _ => unreachable!(
                "{}",
                "X509_CRL_get0_by_{{serial,cert}} should only return 0, 1, or 2."
            ),
        }
    }
}

impl X509Crl {
    /// Returns a new builder.
    pub fn builder() -> Result<X509CrlBuilder, ErrorStack> {
        X509CrlBuilder::new()
    }

    from_pem! {
        /// Deserializes a PEM-encoded Certificate Revocation List
        ///
        /// The input should have a header of `-----BEGIN X509 CRL-----`.
        #[corresponds(PEM_read_bio_X509_CRL)]
        from_pem,
        X509Crl,
        ffi::PEM_read_bio_X509_CRL
    }

    from_der! {
        /// Deserializes a DER-encoded Certificate Revocation List
        #[corresponds(d2i_X509_CRL)]
        from_der,
        X509Crl,
        ffi::d2i_X509_CRL
    }

    #[cfg(any(ossl110, libressl281))]
    const X509_VERSION_3: i32 = 2;
    #[cfg(any(ossl110, libressl281))]
    const X509_CRL_VERSION_2: i32 = 1;

    // if not cfg(ossl110) issuer_cert is unused
    #[allow(unused_variables)]
    pub fn new(issuer_cert: &X509Ref, conf: Option<&ConfRef>) -> Result<Self, ErrorStack> {
        unsafe {
            let crl = Self(cvt_p(ffi::X509_CRL_new())?);

            #[cfg(any(ossl110, libressl281))]
            if issuer_cert.version() >= Self::X509_VERSION_3 {
                use crate::x509::extension::AuthorityKeyIdentifier;

                #[cfg(any(ossl110, libressl251, boringssl))]
                {
                    // "if present, MUST be v2" (source: RFC 5280, page 55)
                    cvt(ffi::X509_CRL_set_version(
                        crl.as_ptr(),
                        Self::X509_CRL_VERSION_2 as c_long,
                    ))?;
                }

                cvt(ffi::X509_CRL_set_issuer_name(
                    crl.as_ptr(),
                    issuer_cert.subject_name().as_ptr(),
                ))?;

                let context = {
                    let mut ctx = std::mem::MaybeUninit::<ffi::X509V3_CTX>::zeroed();
                    ffi::X509V3_set_ctx(
                        ctx.as_mut_ptr(),
                        issuer_cert.as_ptr(),
                        std::ptr::null_mut(),
                        std::ptr::null_mut(),
                        crl.as_ptr(),
                        0,
                    );
                    let mut ctx = ctx.assume_init();

                    if let Some(conf) = conf {
                        ffi::X509V3_set_nconf(&mut ctx, conf.as_ptr());
                    }

                    X509v3Context(ctx, PhantomData)
                };

                let ext = AuthorityKeyIdentifier::new().keyid(true).build(&context)?;
                cvt(ffi::X509_CRL_add_ext(crl.as_ptr(), ext.as_ptr(), -1))?;
            }

            cfg_if!(
                if #[cfg(any(ossl110, libressl270, boringssl, awslc))] {
                    cvt(ffi::X509_CRL_set1_lastUpdate(crl.as_ptr(), Asn1Time::now()?.as_ptr())).map(|_| ())?
                } else {
                    cvt(ffi::X509_CRL_set_lastUpdate(crl.as_ptr(), Asn1Time::now()?.as_ptr())).map(|_| ())?
                }
            );

            Ok(crl)
        }
    }

    /// Note that `0` return value stands for version 1, `1` for version 2.
    #[cfg(any(ossl110, libressl281))]
    #[corresponds(X509_CRL_get_version)]
    pub fn version(&self) -> i32 {
        unsafe { ffi::X509_CRL_get_version(self.as_ptr()) as i32 }
    }

    /// use a negative value to set a time before 'now'
    pub fn set_last_update(&mut self, seconds_from_now: Option<i32>) -> Result<(), ErrorStack> {
        let time = Asn1Time::seconds_from_now(seconds_from_now.unwrap_or(0) as c_long)?;
        cfg_if!(
        if #[cfg(any(ossl110, libressl270, boringssl, awslc))] {
                unsafe {
                    cvt(ffi::X509_CRL_set1_lastUpdate(self.as_ptr(), time.as_ptr())).map(|_| ())?
                };
            } else {
                unsafe {
                    cvt(ffi::X509_CRL_set_lastUpdate(self.as_ptr(), time.as_ptr())).map(|_| ())?
                };
            }
        );

        Ok(())
    }

    pub fn set_next_update_from_now(&mut self, seconds_from_now: i32) -> Result<(), ErrorStack> {
        cfg_if!(
        if #[cfg(any(ossl110, libressl270, boringssl, awslc))] {
                unsafe {
                    cvt(ffi::X509_CRL_set1_nextUpdate(
                        self.as_ptr(),
                        Asn1Time::seconds_from_now(seconds_from_now as c_long)?.as_ptr(),
                    ))
                    .map(|_| ())?;
            }
        } else {
            unsafe {
                cvt(ffi::X509_CRL_set_nextUpdate(
                    self.as_ptr(),
                    Asn1Time::seconds_from_now(seconds_from_now as c_long)?.as_ptr(),
                ))
                .map(|_| ())?;
            }
            }
        );

        Ok(())
    }

    pub fn entry_count(&mut self) -> usize {
        self.get_revoked()
            .map(|stack| stack.len())
            .unwrap_or_default()
    }

    pub fn sign<T>(&mut self, key: &PKeyRef<T>, hash: MessageDigest) -> Result<(), ErrorStack>
    where
        T: HasPrivate,
    {
        unsafe {
            cvt(ffi::X509_CRL_sign(
                self.as_ptr(),
                key.as_ptr(),
                hash.as_ptr(),
            ))
            .map(|_| ())
        }
    }

    /// Read the value of the crl_number extensions.
    /// Returns None if the extension is not present.
    pub fn read_crl_number(&self) -> Result<Option<BigNum>, ErrorStack> {
        unsafe {
            let mut crit = 0;
            let number = Asn1Integer::from_ptr_opt(std::mem::transmute::<
                *mut libc::c_void,
                *mut ffi::ASN1_INTEGER,
            >(ffi::X509_CRL_get_ext_d2i(
                self.as_ptr(),
                ffi::NID_crl_number,
                &mut crit,
                std::ptr::null_mut(),
            )));
            match number {
                None => {
                    if crit == -1 {
                        // extension was not found
                        Ok(None)
                    } else {
                        Err(ErrorStack::get())
                    }
                }

                Some(number) => Ok(Some(number.to_bn()?)),
            }
        }
    }

    /// This is an internal function, therefore the caller is expected to ensure not to call this with a CRLv1
    /// Set the crl_number extension's value.
    /// If the extension is not present, it will be added.
    #[cfg(any(ossl110, libressl281))]
    fn set_crl_number(&mut self, value: &BigNum) -> Result<(), ErrorStack> {
        debug_assert_eq!(self.version(), Self::X509_CRL_VERSION_2);
        unsafe {
            let value = Asn1Integer::from_bn(value)?;
            cvt(ffi::X509_CRL_add1_ext_i2d(
                self.as_ptr(),
                ffi::NID_crl_number,
                std::mem::transmute::<*mut ffi::ASN1_INTEGER, *mut libc::c_void>(value.as_ptr()),
                0,
                #[allow(clippy::useless_conversion)]
                ffi::X509V3_ADD_REPLACE.try_into().expect("This is an openssl flag and should therefore always fit into the expected integer type"),
            ))
            .map(|_| ())
        }
    }

    /// Increment the crl number (or try to add the extension if not present)
    ///
    /// Returns the new crl number, unless self is a crlv1, which does not support extensions
    #[cfg(any(ossl110, libressl281))]
    pub fn increment_crl_number(&mut self) -> Result<Option<BigNum>, ErrorStack> {
        if self.version() == Self::X509_CRL_VERSION_2 {
            let new_crl_number = if let Some(mut n) = self.read_crl_number()? {
                n.add_word(1)?;
                n
            } else {
                BigNum::from_u32(1)?
            };

            self.set_crl_number(&new_crl_number)?;

            Ok(Some(new_crl_number))
        } else {
            Ok(None)
        }
    }

    /// Revoke the given certificate.
    /// This function won't produce duplicate entries in case the certificate was already revoked.
    /// Sets the CRL's last_updated time to the current time before returning irregardless of the given certificate.
    pub fn revoke(&mut self, to_revoke: &X509) -> Result<(), ErrorStack> {
        match self.get_by_serial(to_revoke.serial_number()) {
            CrlStatus::NotRevoked => unsafe {
                // we are not allowed to drop the revoked after adding it to the crl
                let revoked = X509Revoked::new_raw(to_revoke)?;
                if ffi::X509_CRL_add0_revoked(self.as_ptr(), revoked) == 0 {
                    return Err(ErrorStack::get());
                };
            },

            _ => { /* do nothing, already revoked */ }
        }

        self.set_last_update(Some(0))
    }
}

impl Clone for X509Crl {
    fn clone(&self) -> X509Crl {
        X509CrlRef::to_owned(self)
    }
}

impl X509CrlRef {
    to_pem! {
        /// Serializes the certificate request to a PEM-encoded Certificate Revocation List.
        ///
        /// The output will have a header of `-----BEGIN X509 CRL-----`.
        #[corresponds(PEM_write_bio_X509_CRL)]
        to_pem,
        ffi::PEM_write_bio_X509_CRL
    }

    to_der! {
        /// Serializes the certificate request to a DER-encoded Certificate Revocation List.
        #[corresponds(i2d_X509_CRL)]
        to_der,
        ffi::i2d_X509_CRL
    }

    /// Get the stack of revocation entries
    pub fn get_revoked(&self) -> Option<&StackRef<X509Revoked>> {
        unsafe {
            let revoked = X509_CRL_get_REVOKED(self.as_ptr());
            if revoked.is_null() {
                None
            } else {
                Some(StackRef::from_ptr(revoked))
            }
        }
    }

    /// Returns the CRL's `lastUpdate` time.
    #[corresponds(X509_CRL_get0_lastUpdate)]
    pub fn last_update(&self) -> &Asn1TimeRef {
        unsafe {
            let date = X509_CRL_get0_lastUpdate(self.as_ptr());
            assert!(!date.is_null());
            Asn1TimeRef::from_ptr(date as *mut _)
        }
    }

    /// Returns the CRL's `nextUpdate` time.
    ///
    /// If the `nextUpdate` field is missing, returns `None`.
    #[corresponds(X509_CRL_get0_nextUpdate)]
    pub fn next_update(&self) -> Option<&Asn1TimeRef> {
        unsafe {
            let date = X509_CRL_get0_nextUpdate(self.as_ptr());
            Asn1TimeRef::from_const_ptr_opt(date)
        }
    }

    /// Get the revocation status of a certificate by its serial number
    #[corresponds(X509_CRL_get0_by_serial)]
    pub fn get_by_serial<'a>(&'a self, serial: &Asn1IntegerRef) -> CrlStatus<'a> {
        unsafe {
            let mut ret = ptr::null_mut::<ffi::X509_REVOKED>();
            let status =
                ffi::X509_CRL_get0_by_serial(self.as_ptr(), &mut ret as *mut _, serial.as_ptr());
            CrlStatus::from_ffi_status(status, ret)
        }
    }

    /// Get the issuer name from the revocation list.
    #[corresponds(X509_CRL_get_issuer)]
    pub fn issuer_name(&self) -> &X509NameRef {
        unsafe {
            let name = X509_CRL_get_issuer(self.as_ptr());
            assert!(!name.is_null());
            X509NameRef::from_ptr(name)
        }
    }

    /// Check if the CRL is signed using the given public key.
    ///
    /// Only the signature is checked: no other checks (such as certificate chain validity)
    /// are performed.
    ///
    /// Returns `true` if verification succeeds.
    #[corresponds(X509_CRL_verify)]
    pub fn verify<T>(&self, key: &PKeyRef<T>) -> Result<bool, ErrorStack>
    where
        T: HasPublic,
    {
        unsafe { cvt_n(ffi::X509_CRL_verify(self.as_ptr(), key.as_ptr())).map(|n| n != 0) }
    }

    /// Get the criticality and value of an extension.
    ///
    /// This returns None if the extension is not present or occurs multiple times.
    #[corresponds(X509_CRL_get_ext_d2i)]
    pub fn extension<T: ExtensionType>(&self) -> Result<Option<(bool, T::Output)>, ErrorStack> {
        let mut critical = -1;
        let out = unsafe {
            // SAFETY: self.as_ptr() is a valid pointer to an X509_CRL.
            let ext = ffi::X509_CRL_get_ext_d2i(
                self.as_ptr(),
                T::NID.as_raw(),
                &mut critical as *mut _,
                ptr::null_mut(),
            );
            // SAFETY: Extensions's contract promises that the type returned by
            // OpenSSL here is T::Output.
            T::Output::from_ptr_opt(ext as *mut _)
        };
        match (critical, out) {
            (0, Some(out)) => Ok(Some((false, out))),
            (1, Some(out)) => Ok(Some((true, out))),
            // -1 means the extension wasn't found, -2 means multiple were found.
            (-1 | -2, _) => Ok(None),
            // A critical value of 0 or 1 suggests success, but a null pointer
            // was returned so something went wrong.
            (0 | 1, None) => Err(ErrorStack::get()),
            (c_int::MIN..=-2 | 2.., _) => panic!("OpenSSL should only return -2, -1, 0, or 1 for an extension's criticality but it returned {}", critical),
        }
    }
}

impl ToOwned for X509CrlRef {
    type Owned = X509Crl;

    fn to_owned(&self) -> Self::Owned {
        unsafe {
            X509_CRL_up_ref(self.as_ptr());
            X509Crl::from_ptr(self.as_ptr())
        }
    }
}

/// The result of peer certificate verification.
#[derive(Copy, Clone, PartialEq, Eq)]
pub struct X509VerifyResult(c_int);

impl fmt::Debug for X509VerifyResult {
    fn fmt(&self, fmt: &mut fmt::Formatter<'_>) -> fmt::Result {
        fmt.debug_struct("X509VerifyResult")
            .field("code", &self.0)
            .field("error", &self.error_string())
            .finish()
    }
}

impl fmt::Display for X509VerifyResult {
    fn fmt(&self, fmt: &mut fmt::Formatter<'_>) -> fmt::Result {
        fmt.write_str(self.error_string())
    }
}

impl Error for X509VerifyResult {}

impl X509VerifyResult {
    /// Creates an `X509VerifyResult` from a raw error number.
    ///
    /// # Safety
    ///
    /// Some methods on `X509VerifyResult` are not thread safe if the error
    /// number is invalid.
    pub unsafe fn from_raw(err: c_int) -> X509VerifyResult {
        X509VerifyResult(err)
    }

    /// Return the integer representation of an `X509VerifyResult`.
    #[allow(clippy::trivially_copy_pass_by_ref)]
    pub fn as_raw(&self) -> c_int {
        self.0
    }

    /// Return a human readable error string from the verification error.
    #[corresponds(X509_verify_cert_error_string)]
    #[allow(clippy::trivially_copy_pass_by_ref)]
    pub fn error_string(&self) -> &'static str {
        ffi::init();

        unsafe {
            let s = ffi::X509_verify_cert_error_string(self.0 as c_long);
            str::from_utf8(CStr::from_ptr(s).to_bytes()).unwrap()
        }
    }

    /// Successful peer certificate verification.
    pub const OK: X509VerifyResult = X509VerifyResult(ffi::X509_V_OK);
    /// Application verification failure.
    pub const APPLICATION_VERIFICATION: X509VerifyResult =
        X509VerifyResult(ffi::X509_V_ERR_APPLICATION_VERIFICATION);
}

foreign_type_and_impl_send_sync! {
    type CType = ffi::GENERAL_NAME;
    fn drop = ffi::GENERAL_NAME_free;

    /// An `X509` certificate alternative names.
    pub struct GeneralName;
    /// Reference to `GeneralName`.
    pub struct GeneralNameRef;
}

impl GeneralName {
    unsafe fn new(
        type_: c_int,
        asn1_type: Asn1Type,
        value: &[u8],
    ) -> Result<GeneralName, ErrorStack> {
        ffi::init();
        let gn = GeneralName::from_ptr(cvt_p(ffi::GENERAL_NAME_new())?);
        (*gn.as_ptr()).type_ = type_;
        let s = cvt_p(ffi::ASN1_STRING_type_new(asn1_type.as_raw()))?;
        ffi::ASN1_STRING_set(s, value.as_ptr().cast(), value.len().try_into().unwrap());

        #[cfg(any(boringssl, awslc))]
        {
            (*gn.as_ptr()).d.ptr = s.cast();
        }
        #[cfg(not(any(boringssl, awslc)))]
        {
            (*gn.as_ptr()).d = s.cast();
        }

        Ok(gn)
    }

    pub(crate) fn new_email(email: &[u8]) -> Result<GeneralName, ErrorStack> {
        unsafe { GeneralName::new(ffi::GEN_EMAIL, Asn1Type::IA5STRING, email) }
    }

    pub(crate) fn new_dns(dns: &[u8]) -> Result<GeneralName, ErrorStack> {
        unsafe { GeneralName::new(ffi::GEN_DNS, Asn1Type::IA5STRING, dns) }
    }

    pub(crate) fn new_uri(uri: &[u8]) -> Result<GeneralName, ErrorStack> {
        unsafe { GeneralName::new(ffi::GEN_URI, Asn1Type::IA5STRING, uri) }
    }

    pub(crate) fn new_ip(ip: IpAddr) -> Result<GeneralName, ErrorStack> {
        match ip {
            IpAddr::V4(addr) => unsafe {
                GeneralName::new(ffi::GEN_IPADD, Asn1Type::OCTET_STRING, &addr.octets())
            },
            IpAddr::V6(addr) => unsafe {
                GeneralName::new(ffi::GEN_IPADD, Asn1Type::OCTET_STRING, &addr.octets())
            },
        }
    }

    pub(crate) fn new_rid(oid: Asn1Object) -> Result<GeneralName, ErrorStack> {
        unsafe {
            ffi::init();
            let gn = cvt_p(ffi::GENERAL_NAME_new())?;
            (*gn).type_ = ffi::GEN_RID;

            #[cfg(any(boringssl, awslc))]
            {
                (*gn).d.registeredID = oid.as_ptr();
            }
            #[cfg(not(any(boringssl, awslc)))]
            {
                (*gn).d = oid.as_ptr().cast();
            }

            mem::forget(oid);

            Ok(GeneralName::from_ptr(gn))
        }
    }

    pub(crate) fn new_other_name(oid: Asn1Object, value: &[u8]) -> Result<GeneralName, ErrorStack> {
        unsafe {
            ffi::init();

            let typ = cvt_p(ffi::d2i_ASN1_TYPE(
                ptr::null_mut(),
                &mut value.as_ptr().cast(),
                value.len().try_into().unwrap(),
            ))?;

            let gn = cvt_p(ffi::GENERAL_NAME_new())?;
            (*gn).type_ = ffi::GEN_OTHERNAME;

            if let Err(e) = cvt(ffi::GENERAL_NAME_set0_othername(
                gn,
                oid.as_ptr().cast(),
                typ,
            )) {
                ffi::GENERAL_NAME_free(gn);
                return Err(e);
            }

            mem::forget(oid);

            Ok(GeneralName::from_ptr(gn))
        }
    }
}

impl GeneralNameRef {
    fn ia5_string(&self, ffi_type: c_int) -> Option<&str> {
        unsafe {
            if (*self.as_ptr()).type_ != ffi_type {
                return None;
            }

            #[cfg(any(boringssl, awslc))]
            let d = (*self.as_ptr()).d.ptr;
            #[cfg(not(any(boringssl, awslc)))]
            let d = (*self.as_ptr()).d;

            let ptr = ASN1_STRING_get0_data(d as *mut _);
            let len = ffi::ASN1_STRING_length(d as *mut _);

            #[allow(clippy::unnecessary_cast)]
            let slice = util::from_raw_parts(ptr as *const u8, len as usize);
            // IA5Strings are stated to be ASCII (specifically IA5). Hopefully
            // OpenSSL checks that when loading a certificate but if not we'll
            // use this instead of from_utf8_unchecked just in case.
            str::from_utf8(slice).ok()
        }
    }

    /// Returns the contents of this `GeneralName` if it is an `rfc822Name`.
    pub fn email(&self) -> Option<&str> {
        self.ia5_string(ffi::GEN_EMAIL)
    }

    /// Returns the contents of this `GeneralName` if it is a `directoryName`.
    pub fn directory_name(&self) -> Option<&X509NameRef> {
        unsafe {
            if (*self.as_ptr()).type_ != ffi::GEN_DIRNAME {
                return None;
            }

            #[cfg(any(boringssl, awslc))]
            let d = (*self.as_ptr()).d.ptr;
            #[cfg(not(any(boringssl, awslc)))]
            let d = (*self.as_ptr()).d;

            Some(X509NameRef::from_const_ptr(d as *const _))
        }
    }

    /// Returns the contents of this `GeneralName` if it is a `dNSName`.
    pub fn dnsname(&self) -> Option<&str> {
        self.ia5_string(ffi::GEN_DNS)
    }

    /// Returns the contents of this `GeneralName` if it is an `uniformResourceIdentifier`.
    pub fn uri(&self) -> Option<&str> {
        self.ia5_string(ffi::GEN_URI)
    }

    /// Returns the contents of this `GeneralName` if it is an `iPAddress`.
    pub fn ipaddress(&self) -> Option<&[u8]> {
        unsafe {
            if (*self.as_ptr()).type_ != ffi::GEN_IPADD {
                return None;
            }
            #[cfg(any(boringssl, awslc))]
            let d: *const ffi::ASN1_STRING = std::mem::transmute((*self.as_ptr()).d);
            #[cfg(not(any(boringssl, awslc)))]
            let d = (*self.as_ptr()).d;

            let ptr = ASN1_STRING_get0_data(d as *mut _);
            let len = ffi::ASN1_STRING_length(d as *mut _);

            #[allow(clippy::unnecessary_cast)]
            Some(util::from_raw_parts(ptr as *const u8, len as usize))
        }
    }
}

impl fmt::Debug for GeneralNameRef {
    fn fmt(&self, formatter: &mut fmt::Formatter<'_>) -> fmt::Result {
        if let Some(email) = self.email() {
            formatter.write_str(email)
        } else if let Some(dnsname) = self.dnsname() {
            formatter.write_str(dnsname)
        } else if let Some(uri) = self.uri() {
            formatter.write_str(uri)
        } else if let Some(ipaddress) = self.ipaddress() {
            let address = <[u8; 16]>::try_from(ipaddress)
                .map(IpAddr::from)
                .or_else(|_| <[u8; 4]>::try_from(ipaddress).map(IpAddr::from));
            match address {
                Ok(a) => fmt::Debug::fmt(&a, formatter),
                Err(_) => fmt::Debug::fmt(ipaddress, formatter),
            }
        } else {
            formatter.write_str("(empty)")
        }
    }
}

impl Stackable for GeneralName {
    type StackType = ffi::stack_st_GENERAL_NAME;
}

foreign_type_and_impl_send_sync! {
    type CType = ffi::DIST_POINT;
    fn drop = ffi::DIST_POINT_free;

    /// A `X509` distribution point.
    pub struct DistPoint;
    /// Reference to `DistPoint`.
    pub struct DistPointRef;
}

impl DistPointRef {
    /// Returns the name of this distribution point if it exists
    pub fn distpoint(&self) -> Option<&DistPointNameRef> {
        unsafe { DistPointNameRef::from_const_ptr_opt((*self.as_ptr()).distpoint) }
    }
}

foreign_type_and_impl_send_sync! {
    type CType = ffi::DIST_POINT_NAME;
    fn drop = ffi::DIST_POINT_NAME_free;

    /// A `X509` distribution point.
    pub struct DistPointName;
    /// Reference to `DistPointName`.
    pub struct DistPointNameRef;
}

impl DistPointNameRef {
    /// Returns the contents of this DistPointName if it is a fullname.
    pub fn fullname(&self) -> Option<&StackRef<GeneralName>> {
        unsafe {
            if (*self.as_ptr()).type_ != 0 {
                return None;
            }
            StackRef::from_const_ptr_opt((*self.as_ptr()).name.fullname)
        }
    }
}

impl Stackable for DistPoint {
    type StackType = ffi::stack_st_DIST_POINT;
}

foreign_type_and_impl_send_sync! {
    type CType = ffi::ACCESS_DESCRIPTION;
    fn drop = ffi::ACCESS_DESCRIPTION_free;

    /// `AccessDescription` of certificate authority information.
    pub struct AccessDescription;
    /// Reference to `AccessDescription`.
    pub struct AccessDescriptionRef;
}

impl AccessDescriptionRef {
    /// Returns the access method OID.
    pub fn method(&self) -> &Asn1ObjectRef {
        unsafe { Asn1ObjectRef::from_ptr((*self.as_ptr()).method) }
    }

    // Returns the access location.
    pub fn location(&self) -> &GeneralNameRef {
        unsafe { GeneralNameRef::from_ptr((*self.as_ptr()).location) }
    }
}

impl Stackable for AccessDescription {
    type StackType = ffi::stack_st_ACCESS_DESCRIPTION;
}

foreign_type_and_impl_send_sync! {
    type CType = ffi::X509_ALGOR;
    fn drop = ffi::X509_ALGOR_free;

    /// An `X509` certificate signature algorithm.
    pub struct X509Algorithm;
    /// Reference to `X509Algorithm`.
    pub struct X509AlgorithmRef;
}

impl X509AlgorithmRef {
    /// Returns the ASN.1 OID of this algorithm.
    pub fn object(&self) -> &Asn1ObjectRef {
        unsafe {
            let mut oid = ptr::null();
            X509_ALGOR_get0(&mut oid, ptr::null_mut(), ptr::null_mut(), self.as_ptr());
            Asn1ObjectRef::from_const_ptr_opt(oid).expect("algorithm oid must not be null")
        }
    }
}

foreign_type_and_impl_send_sync! {
    type CType = ffi::X509_OBJECT;
    fn drop = X509_OBJECT_free;

    /// An `X509` or an X509 certificate revocation list.
    pub struct X509Object;
    /// Reference to `X509Object`
    pub struct X509ObjectRef;
}

impl X509ObjectRef {
    pub fn x509(&self) -> Option<&X509Ref> {
        unsafe {
            let ptr = X509_OBJECT_get0_X509(self.as_ptr());
            X509Ref::from_const_ptr_opt(ptr)
        }
    }
}

impl Stackable for X509Object {
    type StackType = ffi::stack_st_X509_OBJECT;
}

cfg_if! {
    if #[cfg(any(boringssl, ossl110, libressl273, awslc))] {
        use ffi::{X509_getm_notAfter, X509_getm_notBefore, X509_up_ref, X509_get0_signature};
    } else {
        #[allow(bad_style)]
        unsafe fn X509_getm_notAfter(x: *mut ffi::X509) -> *mut ffi::ASN1_TIME {
            (*(*(*x).cert_info).validity).notAfter
        }

        #[allow(bad_style)]
        unsafe fn X509_getm_notBefore(x: *mut ffi::X509) -> *mut ffi::ASN1_TIME {
            (*(*(*x).cert_info).validity).notBefore
        }

        #[allow(bad_style)]
        unsafe fn X509_up_ref(x: *mut ffi::X509) {
            ffi::CRYPTO_add_lock(
                &mut (*x).references,
                1,
                ffi::CRYPTO_LOCK_X509,
                "mod.rs\0".as_ptr() as *const _,
                line!() as c_int,
            );
        }

        #[allow(bad_style)]
        unsafe fn X509_get0_signature(
            psig: *mut *const ffi::ASN1_BIT_STRING,
            palg: *mut *const ffi::X509_ALGOR,
            x: *const ffi::X509,
        ) {
            if !psig.is_null() {
                *psig = (*x).signature;
            }
            if !palg.is_null() {
                *palg = (*x).sig_alg;
            }
        }
    }
}

cfg_if! {
    if #[cfg(any(boringssl, ossl110, libressl350, awslc))] {
        use ffi::{
            X509_ALGOR_get0, ASN1_STRING_get0_data, X509_STORE_CTX_get0_chain, X509_set1_notAfter,
            X509_set1_notBefore, X509_REQ_get_version, X509_REQ_get_subject_name,
        };
    } else {
        use ffi::{
            ASN1_STRING_data as ASN1_STRING_get0_data,
            X509_STORE_CTX_get_chain as X509_STORE_CTX_get0_chain,
            X509_set_notAfter as X509_set1_notAfter,
            X509_set_notBefore as X509_set1_notBefore,
        };

        #[allow(bad_style)]
        unsafe fn X509_REQ_get_version(x: *mut ffi::X509_REQ) -> ::libc::c_long {
            ffi::ASN1_INTEGER_get((*(*x).req_info).version)
        }

        #[allow(bad_style)]
        unsafe fn X509_REQ_get_subject_name(x: *mut ffi::X509_REQ) -> *mut ::ffi::X509_NAME {
            (*(*x).req_info).subject
        }

        #[allow(bad_style)]
        unsafe fn X509_ALGOR_get0(
            paobj: *mut *const ffi::ASN1_OBJECT,
            pptype: *mut c_int,
            pval: *mut *mut ::libc::c_void,
            alg: *const ffi::X509_ALGOR,
        ) {
            if !paobj.is_null() {
                *paobj = (*alg).algorithm;
            }
            assert!(pptype.is_null());
            assert!(pval.is_null());
        }
    }
}

cfg_if! {
    if #[cfg(any(ossl110, boringssl, libressl270, awslc))] {
        use ffi::X509_OBJECT_get0_X509;
    } else {
        #[allow(bad_style)]
        unsafe fn X509_OBJECT_get0_X509(x: *mut ffi::X509_OBJECT) -> *mut ffi::X509 {
            if (*x).type_ == ffi::X509_LU_X509 {
                (*x).data.x509
            } else {
                ptr::null_mut()
            }
        }
    }
}

cfg_if! {
    if #[cfg(any(ossl110, libressl350, boringssl, awslc))] {
        use ffi::X509_OBJECT_free;
    } else {
        #[allow(bad_style)]
        unsafe fn X509_OBJECT_free(x: *mut ffi::X509_OBJECT) {
            ffi::X509_OBJECT_free_contents(x);
            ffi::CRYPTO_free(x as *mut libc::c_void);
        }
    }
}

cfg_if! {
    if #[cfg(any(ossl110, libressl350, boringssl, awslc))] {
        use ffi::{X509_CRL_set1_nextUpdate, X509_CRL_set1_lastUpdate};
    } else {
        use ffi::{
            X509_CRL_set_nextUpdate as X509_CRL_set1_nextUpdate,
            X509_CRL_set_lastUpdate as X509_CRL_set1_lastUpdate,

        };
    }
}

cfg_if! {
    if #[cfg(any(ossl110, libressl350, boringssl))] {
        use ffi::{
            X509_CRL_get_issuer, X509_CRL_get0_nextUpdate, X509_CRL_get0_lastUpdate,
            X509_CRL_get_REVOKED,
            X509_REVOKED_get0_revocationDate, X509_REVOKED_get0_serialNumber,
        };
    } else {
        #[allow(bad_style)]
        unsafe fn X509_CRL_get0_lastUpdate(x: *const ffi::X509_CRL) -> *mut ffi::ASN1_TIME {
            (*(*x).crl).lastUpdate
        }
        #[allow(bad_style)]
        unsafe fn X509_CRL_get0_nextUpdate(x: *const ffi::X509_CRL) -> *mut ffi::ASN1_TIME {
            (*(*x).crl).nextUpdate
        }
        #[allow(bad_style)]
        unsafe fn X509_CRL_get_issuer(x: *const ffi::X509_CRL) -> *mut ffi::X509_NAME {
            (*(*x).crl).issuer
        }
        #[allow(bad_style)]
        unsafe fn X509_CRL_get_REVOKED(x: *const ffi::X509_CRL) -> *mut ffi::stack_st_X509_REVOKED {
            (*(*x).crl).revoked
        }
        #[allow(bad_style)]
        unsafe fn X509_REVOKED_get0_serialNumber(x: *const ffi::X509_REVOKED) -> *mut ffi::ASN1_INTEGER {
            (*x).serialNumber
        }
        #[allow(bad_style)]
        unsafe fn X509_REVOKED_get0_revocationDate(x: *const ffi::X509_REVOKED) -> *mut ffi::ASN1_TIME {
            (*x).revocationDate
        }
    }
}

#[derive(Copy, Clone, PartialEq, Eq)]
pub struct X509PurposeId(c_int);

impl X509PurposeId {
    pub const SSL_CLIENT: X509PurposeId = X509PurposeId(ffi::X509_PURPOSE_SSL_CLIENT);
    pub const SSL_SERVER: X509PurposeId = X509PurposeId(ffi::X509_PURPOSE_SSL_SERVER);
    pub const NS_SSL_SERVER: X509PurposeId = X509PurposeId(ffi::X509_PURPOSE_NS_SSL_SERVER);
    pub const SMIME_SIGN: X509PurposeId = X509PurposeId(ffi::X509_PURPOSE_SMIME_SIGN);
    pub const SMIME_ENCRYPT: X509PurposeId = X509PurposeId(ffi::X509_PURPOSE_SMIME_ENCRYPT);
    pub const CRL_SIGN: X509PurposeId = X509PurposeId(ffi::X509_PURPOSE_CRL_SIGN);
    pub const ANY: X509PurposeId = X509PurposeId(ffi::X509_PURPOSE_ANY);
    pub const OCSP_HELPER: X509PurposeId = X509PurposeId(ffi::X509_PURPOSE_OCSP_HELPER);
    pub const TIMESTAMP_SIGN: X509PurposeId = X509PurposeId(ffi::X509_PURPOSE_TIMESTAMP_SIGN);
    #[cfg(ossl320)]
    pub const CODE_SIGN: X509PurposeId = X509PurposeId(ffi::X509_PURPOSE_CODE_SIGN);

    /// Constructs an `X509PurposeId` from a raw OpenSSL value.
    pub fn from_raw(id: c_int) -> Self {
        X509PurposeId(id)
    }

    /// Returns the raw OpenSSL value represented by this type.
    pub fn as_raw(&self) -> c_int {
        self.0
    }
}

/// A reference to an [`X509_PURPOSE`].
pub struct X509PurposeRef(Opaque);

/// Implements a wrapper type for the static `X509_PURPOSE` table in OpenSSL.
impl ForeignTypeRef for X509PurposeRef {
    type CType = ffi::X509_PURPOSE;
}

impl X509PurposeRef {
    /// Get the internal table index of an X509_PURPOSE for a given short name. Valid short
    /// names include
    ///  - "sslclient",
    ///  - "sslserver",
    ///  - "nssslserver",
    ///  - "smimesign",
    ///  - "smimeencrypt",
    ///  - "crlsign",
    ///  - "any",
    ///  - "ocsphelper",
    ///  - "timestampsign"
    ///
    /// The index can be used with `X509PurposeRef::from_idx()` to get the purpose.
    #[allow(clippy::unnecessary_cast)]
    pub fn get_by_sname(sname: &str) -> Result<c_int, ErrorStack> {
        unsafe {
            let sname = CString::new(sname).unwrap();
            cfg_if! {
                if #[cfg(any(ossl110, libressl280, boringssl, awslc))] {
                    let purpose = cvt_n(ffi::X509_PURPOSE_get_by_sname(sname.as_ptr() as *const _))?;
                } else {
                    let purpose = cvt_n(ffi::X509_PURPOSE_get_by_sname(sname.as_ptr() as *mut _))?;
                }
            }
            Ok(purpose)
        }
    }
    /// Get an `X509PurposeRef` for a given index value. The index can be obtained from e.g.
    /// `X509PurposeRef::get_by_sname()`.
    #[corresponds(X509_PURPOSE_get0)]
    pub fn from_idx(idx: c_int) -> Result<&'static X509PurposeRef, ErrorStack> {
        unsafe {
            let ptr = cvt_p_const(ffi::X509_PURPOSE_get0(idx))?;
            Ok(X509PurposeRef::from_const_ptr(ptr))
        }
    }

    /// Get the purpose value from an X509Purpose structure. This value is one of
    /// - `X509_PURPOSE_SSL_CLIENT`
    /// - `X509_PURPOSE_SSL_SERVER`
    /// - `X509_PURPOSE_NS_SSL_SERVER`
    /// - `X509_PURPOSE_SMIME_SIGN`
    /// - `X509_PURPOSE_SMIME_ENCRYPT`
    /// - `X509_PURPOSE_CRL_SIGN`
    /// - `X509_PURPOSE_ANY`
    /// - `X509_PURPOSE_OCSP_HELPER`
    /// - `X509_PURPOSE_TIMESTAMP_SIGN`
    pub fn purpose(&self) -> X509PurposeId {
        unsafe {
            cfg_if! {
                if #[cfg(any(ossl110, libressl280, boringssl, awslc))] {
                    let x509_purpose = self.as_ptr() as *const ffi::X509_PURPOSE;
                } else {
                    let x509_purpose = self.as_ptr() as *mut ffi::X509_PURPOSE;
                }
            }
            X509PurposeId::from_raw(ffi::X509_PURPOSE_get_id(x509_purpose))
        }
    }
}<|MERGE_RESOLUTION|>--- conflicted
+++ resolved
@@ -1951,12 +1951,8 @@
 ///
 /// Corresponds to the return value from the [`X509_CRL_get0_by_*`] methods.
 ///
-<<<<<<< HEAD
 /// [`X509_CRL_get0_by_*`]: https://www.openssl.org/docs/man1.1.0/man3/X509_CRL_get0_by_serial.html
 #[derive(Debug)]
-=======
-/// [`X509_CRL_get0_by_*`]: https://docs.openssl.org/master/man3/X509_CRL_get0_by_serial/
->>>>>>> c9a5be83
 pub enum CrlStatus<'a> {
     /// The certificate is not present in the list
     NotRevoked,
