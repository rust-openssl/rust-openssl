--- conflicted
+++ resolved
@@ -1,11 +1,7 @@
 use std::libc::c_uint;
-<<<<<<< HEAD
 use std::libc;
 use std::ptr;
 use std::vec;
-=======
-use std::{libc,vec,ptr};
->>>>>>> b78636fa
 
 pub enum HashType {
     MD5,
@@ -22,7 +18,6 @@
 #[allow(non_camel_case_types)]
 pub type EVP_MD = *libc::c_void;
 
-<<<<<<< HEAD
 mod libcrypto {
     use super::*;
     use std::libc::c_uint;
@@ -45,7 +40,7 @@
     }
 }
 
-fn evpmd(t: HashType) -> (EVP_MD, uint) {
+pub fn evpmd(t: HashType) -> (EVP_MD, uint) {
     unsafe {
         match t {
             MD5 => (libcrypto::EVP_md5(), 16u),
@@ -54,34 +49,6 @@
             SHA256 => (libcrypto::EVP_sha256(), 32u),
             SHA384 => (libcrypto::EVP_sha384(), 48u),
             SHA512 => (libcrypto::EVP_sha512(), 64u),
-=======
-#[abi = "cdecl"]
-#[link_args = "-lcrypto"]
-extern {
-    fn EVP_MD_CTX_create() -> EVP_MD_CTX;
-
-    fn EVP_md5() -> EVP_MD;
-    fn EVP_sha1() -> EVP_MD;
-    fn EVP_sha224() -> EVP_MD;
-    fn EVP_sha256() -> EVP_MD;
-    fn EVP_sha384() -> EVP_MD;
-    fn EVP_sha512() -> EVP_MD;
-
-    fn EVP_DigestInit(ctx: EVP_MD_CTX, typ: EVP_MD);
-    fn EVP_DigestUpdate(ctx: EVP_MD_CTX, data: *u8, n: c_uint);
-    fn EVP_DigestFinal(ctx: EVP_MD_CTX, res: *mut u8, n: *u32);
-}
-
-pub fn evpmd(t: HashType) -> (EVP_MD, uint) {
-    unsafe {
-        match t {
-            MD5 => (EVP_md5(), 16u),
-            SHA1 => (EVP_sha1(), 20u),
-            SHA224 => (EVP_sha224(), 28u),
-            SHA256 => (EVP_sha256(), 32u),
-            SHA384 => (EVP_sha384(), 48u),
-            SHA512 => (EVP_sha512(), 64u),
->>>>>>> b78636fa
         }
     }
 }
@@ -92,7 +59,6 @@
     priv len: uint,
 }
 
-<<<<<<< HEAD
 impl Hasher {
     pub fn new(ht: HashType) -> Hasher {
         let ctx = unsafe { libcrypto::EVP_MD_CTX_create() };
@@ -102,37 +68,13 @@
         }
 
         Hasher { evp: evp, ctx: ctx, len: mdlen }
-=======
-pub fn Hasher(ht: HashType) -> Hasher {
-    unsafe {
-        let ctx = EVP_MD_CTX_create();
-        let (evp, mdlen) = evpmd(ht);
-        let h = Hasher { evp: evp, ctx: ctx, len: mdlen };
-        h.init();
-        h
-    }
-}
-
-impl Hasher {
-    /// Initializes this hasher
-    pub fn init(&self) {
-        unsafe {
-            EVP_DigestInit(self.ctx, self.evp);
-        }
->>>>>>> b78636fa
     }
 
     /// Update this hasher with more input bytes
     pub fn update(&self, data: &[u8]) {
-<<<<<<< HEAD
         do data.as_imm_buf |pdata, len| {
             unsafe {
                 libcrypto::EVP_DigestUpdate(self.ctx, pdata, len as c_uint)
-=======
-        unsafe {
-            do data.as_imm_buf |pdata, len| {
-                EVP_DigestUpdate(self.ctx, pdata, len as c_uint)
->>>>>>> b78636fa
             }
         }
     }
@@ -142,21 +84,13 @@
      * initialization
      */
     pub fn final(&self) -> ~[u8] {
-<<<<<<< HEAD
         let mut res = vec::from_elem(self.len, 0u8);
         do res.as_mut_buf |pres, _len| {
             unsafe {
                 libcrypto::EVP_DigestFinal(self.ctx, pres, ptr::null());
             }
-=======
-        unsafe {
-            let mut res = vec::from_elem(self.len, 0u8);
-            do res.as_mut_buf |pres, _len| {
-                EVP_DigestFinal(self.ctx, pres, ptr::null());
-            }
-            res
->>>>>>> b78636fa
         }
+        res
     }
 }
 
@@ -173,11 +107,7 @@
  * value
  */
 pub fn hash(t: HashType, data: &[u8]) -> ~[u8] {
-<<<<<<< HEAD
     let h = Hasher::new(t);
-=======
-    let h = Hasher(t);
->>>>>>> b78636fa
     h.update(data);
     h.final()
 }
@@ -185,8 +115,6 @@
 #[cfg(test)]
 mod tests {
     use super::*;
-<<<<<<< HEAD
-=======
     use hex::FromHex;
     use hex::ToHex;
 
@@ -211,19 +139,10 @@
 
         assert!(calced == hashtest.expected_output);
     }
->>>>>>> b78636fa
 
     // Test vectors from http://www.nsrl.nist.gov/testdata/
     #[test]
     fn test_md5() {
-<<<<<<< HEAD
-        let s0 = ~[0x61u8, 0x62u8, 0x63u8];
-        let d0 = 
-           ~[0x90u8, 0x01u8, 0x50u8, 0x98u8, 0x3cu8, 0xd2u8, 0x4fu8, 0xb0u8,
-             0xd6u8, 0x96u8, 0x3fu8, 0x7du8, 0x28u8, 0xe1u8, 0x7fu8, 0x72u8];
-        assert!(hash(MD5, s0) == d0);
-=======
-
         let tests = [
             HashTest(~"", ~"D41D8CD98F00B204E9800998ECF8427E"),
             HashTest(~"7F", ~"83ACB6E67E50E31DB6ED341DD2DE1595"),
@@ -242,20 +161,10 @@
         for test in tests.iter() {
             hash_test(MD5, test);
         }
->>>>>>> b78636fa
     }
 
     #[test]
     fn test_sha1() {
-<<<<<<< HEAD
-        let s0 = ~[0x61u8, 0x62u8, 0x63u8];
-        let d0 =
-           ~[0xa9u8, 0x99u8, 0x3eu8, 0x36u8, 0x47u8, 0x06u8, 0x81u8, 0x6au8,
-             0xbau8, 0x3eu8, 0x25u8, 0x71u8, 0x78u8, 0x50u8, 0xc2u8, 0x6cu8,
-             0x9cu8, 0xd0u8, 0xd8u8, 0x9du8];
-        assert!(hash(SHA1, s0) == d0);
-=======
-
         let tests = [
             HashTest(~"616263", ~"A9993E364706816ABA3E25717850C26C9CD0D89D"),
             ];
@@ -263,20 +172,10 @@
         for test in tests.iter() {
             hash_test(SHA1, test);
         }
->>>>>>> b78636fa
     }
 
     #[test]
     fn test_sha256() {
-<<<<<<< HEAD
-        let s0 = ~[0x61u8, 0x62u8, 0x63u8];
-        let d0 =
-           ~[0xbau8, 0x78u8, 0x16u8, 0xbfu8, 0x8fu8, 0x01u8, 0xcfu8, 0xeau8,
-             0x41u8, 0x41u8, 0x40u8, 0xdeu8, 0x5du8, 0xaeu8, 0x22u8, 0x23u8,
-             0xb0u8, 0x03u8, 0x61u8, 0xa3u8, 0x96u8, 0x17u8, 0x7au8, 0x9cu8,
-             0xb4u8, 0x10u8, 0xffu8, 0x61u8, 0xf2u8, 0x00u8, 0x15u8, 0xadu8];
-        assert!(hash(SHA256, s0) == d0);
-=======
         let tests = [
             HashTest(~"616263", ~"BA7816BF8F01CFEA414140DE5DAE2223B00361A396177A9CB410FF61F20015AD")
             ];
@@ -284,6 +183,5 @@
         for test in tests.iter() {
             hash_test(SHA256, test);
         }
->>>>>>> b78636fa
     }
 }